# Copyright (c) 2021-2024  The University of Texas Southwestern Medical Center.
# All rights reserved.

# Redistribution and use in source and binary forms, with or without
# modification, are permitted for academic and research use only
# (subject to the limitations in the disclaimer below)
# provided that the following conditions are met:

#      * Redistributions of source code must retain the above copyright notice,
#      this list of conditions and the following disclaimer.

#      * Redistributions in binary form must reproduce the above copyright
#      notice, this list of conditions and the following disclaimer in the
#      documentation and/or other materials provided with the distribution.

#      * Neither the name of the copyright holders nor the names of its
#      contributors may be used to endorse or promote products derived from this
#      software without specific prior written permission.

# NO EXPRESS OR IMPLIED LICENSES TO ANY PARTY'S PATENT RIGHTS ARE GRANTED BY
# THIS LICENSE. THIS SOFTWARE IS PROVIDED BY THE COPYRIGHT HOLDERS AND
# CONTRIBUTORS "AS IS" AND ANY EXPRESS OR IMPLIED WARRANTIES, INCLUDING, BUT NOT
# LIMITED TO, THE IMPLIED WARRANTIES OF MERCHANTABILITY AND FITNESS FOR A
# PARTICULAR PURPOSE ARE DISCLAIMED. IN NO EVENT SHALL THE COPYRIGHT HOLDER OR
# CONTRIBUTORS BE LIABLE FOR ANY DIRECT, INDIRECT, INCIDENTAL, SPECIAL,
# EXEMPLARY, OR CONSEQUENTIAL DAMAGES (INCLUDING, BUT NOT LIMITED TO,
# PROCUREMENT OF SUBSTITUTE GOODS OR SERVICES; LOSS OF USE, DATA, OR PROFITS; OR
# BUSINESS INTERRUPTION) HOWEVER CAUSED AND ON ANY THEORY OF LIABILITY, WHETHER
# IN CONTRACT, STRICT LIABILITY, OR TORT (INCLUDING NEGLIGENCE OR OTHERWISE)
# ARISING IN ANY WAY OUT OF THE USE OF THIS SOFTWARE, EVEN IF ADVISED OF THE
# POSSIBILITY OF SUCH DAMAGE.

# Standard library imports
import tkinter as tk
from tkinter import ttk
import logging

# Third-party imports

# Local application imports
from navigate.view.custom_widgets.popup import PopUp
from navigate.view.custom_widgets.LabelInputWidgetFactory import LabelInput
from navigate.view.custom_widgets.validation import ValidatedSpinbox

# Logging
p = __name__.split(".")[1]
logger = logging.getLogger(p)


class WaveformParameterPopupWindow:
    """Popup window with waveform parameters for galvos, remote focusing, etc."""

    def __init__(self, root, configuration_controller, *args, **kwargs):
        # Creating popup window with this name and size/placement, PopUp is a
        # Toplevel window
        #: PopUp: The popup window
        self.popup = PopUp(
            root, "Waveform Parameter Settings", "+320+180", top=False, transient=False
        )

        #: configuration_controller: The configuration controller
        self.configuration_controller = configuration_controller

        # Storing the content frame of the popup, this will be the parent of
        # the widgets
        content_frame = self.popup.get_frame()
        content_frame.columnconfigure(0, pad=5)
        content_frame.columnconfigure(1, pad=5)
        content_frame.rowconfigure(0, pad=5)
        content_frame.rowconfigure(1, pad=5)
        content_frame.rowconfigure(2, pad=5)

        # Formatting
        tk.Grid.columnconfigure(content_frame, "all", weight=1)
        tk.Grid.rowconfigure(content_frame, "all", weight=1)

        #: dict: Dictionary for all the variables
        self.inputs = {}

        #: dict: Dictionary for all the buttons
        self.buttons = {}

        #: ttk.Frame: Frame for mode and magnification
        self.mode_mag_frame = ttk.Frame(content_frame, padding=(0, 0, 0, 0))

        #: ttk.Frame: Frame for saving waveform parameters
        self.save_frame = ttk.Frame(content_frame, padding=(0, 0, 0, 0))

        #: ttk.LabelFrame: Frame for remote focus parameters
        self.remote_focus_frame = ttk.LabelFrame(
            content_frame, text="Remote Focus Settings", padding=(0, 0, 0, 0)
        )

        #: ttk.LabelFrame: Frame for galvo parameters
        self.galvo_frame = ttk.LabelFrame(
            content_frame, text="Galvo Settings", padding=(0, 0, 0, 0)
        )

        #: ttk.LabelFrame: Frame for waveform
        self.waveform_frame = ttk.LabelFrame(
            content_frame, text="Waveform Parameters", padding=(0, 0, 0, 0)
        )

        # Griding Frames
        self.mode_mag_frame.grid(row=0, column=0, sticky=tk.NSEW, pady=(10, 0))
        self.save_frame.grid(row=0, column=3, sticky=tk.NE, padx=10, pady=(10, 0))
        self.remote_focus_frame.grid(
            row=2, column=0, columnspan=4, sticky=tk.NSEW, padx=10, pady=(10, 0)
        )
        self.galvo_frame.grid(
            row=3, column=0, columnspan=4, sticky=tk.NSEW, padx=10, pady=(10, 0)
        )
        self.waveform_frame.grid(
            row=4, column=0, columnspan=4, sticky=tk.NSEW, padx=10, pady=10
        )

        # Filling Frames with widgets
        max_length = max(len("Microscope"), len("Magnification"))
        padded_text = "Microscope"
        padded_text = padded_text.ljust(max_length)
        self.inputs["Mode"] = LabelInput(
            parent=self.mode_mag_frame,
            label=padded_text,
            input_class=ttk.Combobox,
            input_var=tk.StringVar(),
            label_args={"padding": (2, 5, 5, 0)},
        )
        self.inputs["Mode"].grid(row=0, column=0, padx=10)
        self.inputs["Mode"].pad_input(50, 5, 0, 0)
        self.inputs["Mode"].state(["readonly"])

        padded_text = "Magnification"
        padded_text = padded_text.ljust(max_length)
        self.inputs["Mag"] = LabelInput(
            parent=self.mode_mag_frame,
            label=padded_text,
            input_class=ttk.Combobox,
            input_var=tk.StringVar(),
            label_args={"padding": (2, 5, 5, 0)},
        )
        self.inputs["Mag"].grid(row=1, column=0, padx=10)
        self.inputs["Mag"].pad_input(50, 5, 0, 0)
        self.inputs["Mag"].state(["readonly"])

        # Save Waveform Parameters Frame
        self.buttons["Save"] = ttk.Button(self.save_frame, text="Save Configuration")
        self.buttons["Save"].grid(
            row=0, column=0, sticky=tk.NSEW, padx=(5, 0), pady=(0, 0)
        )

        # Toggle Waveform Button
        self.buttons["toggle_waveform_button"] = ttk.Button(
            self.save_frame,
            text="Disable Waveforms",
        )
        self.buttons["toggle_waveform_button"].grid(
            row=1, column=0, sticky=tk.NSEW, padx=(5, 0), pady=(0, 0)
        )

        # Laser Frame
        laser_labels = self.configuration_controller.lasers_info
        title_labels = ["Laser", "Amplitude", "Offset"]
        # Loop for widgets
        for i in range(len(title_labels)):
            # Title labels
            title = ttk.Label(
                self.remote_focus_frame, text=title_labels[i], padding=(2, 5, 60, 0)
            )
            title.grid(row=0, column=i, sticky=tk.NSEW, padx=(0, 5))
        for i, label in enumerate(laser_labels):
            # Laser labels
            laser = ttk.Label(
                self.remote_focus_frame, text=laser_labels[i], padding=(2, 5, 0, 0)
            )
            laser.grid(row=i + 1, column=0, sticky=tk.NSEW)

            # Entry Widgets
            self.inputs[laser_labels[i] + " Amp"] = LabelInput(
                parent=self.remote_focus_frame,
                input_class=ValidatedSpinbox,
                input_var=tk.StringVar(),
            )

            self.inputs[laser_labels[i] + " Amp"].grid(
                row=i + 1, column=1, sticky=tk.NSEW, pady=(20, 0), padx=(0, 5)
            )

            self.inputs[laser_labels[i] + " Off"] = LabelInput(
                parent=self.remote_focus_frame,
                input_class=ValidatedSpinbox,
                input_var=tk.StringVar(),
            )

            self.inputs[laser_labels[i] + " Off"].grid(
                row=i + 1, column=2, sticky=tk.NSEW, pady=(20, 0)
            )

        galvo_labels = list(
            map(lambda i: f"Galvo {i}", range(self.configuration_controller.galvo_num))
        )

        title_labels = ["Galvo", "Amplitude", "Offset", "Frequency"]
        # Loop for widgets
        for i in range(len(title_labels)):
            # Title labels
            title = ttk.Label(
                self.galvo_frame, text=title_labels[i], padding=(2, 5, 53, 0)
            )
            title.grid(row=0, column=i, sticky=tk.NSEW, padx=(0, 5))

        for i, label in enumerate(galvo_labels):
            galvo = ttk.Label(
                self.galvo_frame, text=galvo_labels[i], padding=(2, 5, 53, 0)
            )

            galvo.grid(row=i + 1, column=0, sticky=tk.NSEW)

            self.inputs[galvo_labels[i] + " Amp"] = LabelInput(
                parent=self.galvo_frame,
                input_class=ValidatedSpinbox,
                input_var=tk.StringVar(),
            )

            self.inputs[galvo_labels[i] + " Amp"].grid(
                row=i + 1, column=1, sticky=tk.NSEW, pady=(10, 0), padx=(0, 5)
            )

            self.inputs[galvo_labels[i] + " Off"] = LabelInput(
                parent=self.galvo_frame,
                input_class=ValidatedSpinbox,
                input_var=tk.StringVar(),
            )

            self.inputs[galvo_labels[i] + " Off"].grid(
                row=i + 1, column=2, sticky=tk.NSEW, pady=(10, 0), padx=(0, 5)
            )

            self.inputs[galvo_labels[i] + " Freq"] = LabelInput(
                parent=self.galvo_frame,
                input_class=ValidatedSpinbox,
                input_var=tk.StringVar(),
                input_args={"from_": 0, "to": 1000, "increment": 0.1},
            )

            self.inputs[galvo_labels[i] + " Freq"].grid(
                row=i + 1, column=3, sticky=tk.NSEW, pady=(10, 0), padx=(0, 5)
            )

            # Button for automatic estimate of galvo frequency
            self.buttons[galvo_labels[i] + " Freq"] = ttk.Button(
                self.galvo_frame, text="Estimate Frequency", padding=(2, 0, 2, 0)
            )

            self.buttons[galvo_labels[i] + " Freq"].grid(
                row=i + 1, column=4, sticky=tk.NE, pady=(10, 0)
            )

        self.inputs["galvo_info"] = LabelInput(
            parent=self.galvo_frame,
            input_class=ttk.Label,
            input_var=None,
            input_args={"text": "", "state": "disabled"},
        )
        self.inputs["galvo_info"].grid(
            row=len(galvo_labels) + 1, column=1, sticky=tk.NW, pady=(10, 0)
        )

        self.inputs["all_channels"] = LabelInput(
            parent=self.galvo_frame,
            input_class=ttk.Checkbutton,
            input_var=tk.BooleanVar(),
            label="Apply To All Channels",
        )
        self.inputs["all_channels"].grid(
            row=len(galvo_labels) + 1,
            column=2,
            columnspan=2,
            sticky=tk.NE,
            pady=(10, 0),
            padx=(0, 20),
        )
        self.inputs["all_channels"].widget.config(state="disabled")

        self.buttons["advanced_galvo_setting"] = ttk.Button(
            self.galvo_frame, text="Advanced Settings", padding=(5, 0, 5, 0)
        )
        self.buttons["advanced_galvo_setting"].grid(
            row=len(galvo_labels) + 1,
            column=4,
            sticky=tk.NSEW,
            pady=(10, 0),
        )

<<<<<<< HEAD
        # High/Low Resolution
        hi_lo_labels = [
=======
        # other remote focus waveform setting
        label = ttk.Label(self.waveform_frame, text="Remote Focus Settings")
        label.grid(row=0, columnspan=4, padx=5, sticky=tk.NW, pady=(10, 0))
        separator = ttk.Separator(self.waveform_frame)
        separator.grid(row=1, columnspan=4, sticky=tk.NSEW)
        rf_waveform_labels = [
>>>>>>> 578989d9
            "Delay (ms)",
            "Fly Back Time (ms)",
            "Settle Duration (ms)",
            "Percent Smoothing",
        ]
        dict_labels = ["Delay", "Ramp_falling", "Duty", "Smoothing"]
        for i in range(len(dict_labels)):
            label = ttk.Label(
                self.waveform_frame, text=rf_waveform_labels[i], padding=(2, 5, 5, 0)
            )
            label.grid(
                row=i // 2 + 2,
                column=(i % 2) * 2,
                padx=(2 + (i % 2) * 40, 20),
                sticky=tk.NSEW,
            )
            self.inputs[dict_labels[i]] = LabelInput(
                parent=self.waveform_frame,
                input_class=ValidatedSpinbox,
                # label=rf_waveform_labels[i],
                input_var=tk.StringVar(),
                # label_args={"padding": (2, 5, 5, 0)},
                input_args={"from_": 0, "to": 100, "increment": 0.1},
            )
            self.inputs[dict_labels[i]].grid(
                row=i // 2 + 2, column=(i % 2) * 2 + 1, sticky=tk.NSEW
            )
        row_id = 2 + len(rf_waveform_labels) // 2
        label = ttk.Label(self.waveform_frame, text="Camera Settings")
        label.grid(row=row_id, column=0, padx=5, pady=(10, 0), sticky=tk.NW)
        separator = ttk.Separator(self.waveform_frame)
        separator.grid(row=row_id + 1, columnspan=4, sticky=tk.NSEW)
        camera_waveform_labels = ["Delay (ms)", "Settle Duration (ms)"]
        dict_labels = ["camera_delay", "camera_settle_duration"]
        for i in range(len(camera_waveform_labels)):
            label = ttk.Label(
                self.waveform_frame,
                text=camera_waveform_labels[i],
                padding=(2, 5, 5, 0),
            )
            label.grid(
                row=i // 2 + row_id + 2,
                column=(i % 2) * 2,
                padx=(2 + (i % 2) * 40, 20),
                sticky=tk.NSEW,
            )
            self.inputs[dict_labels[i]] = LabelInput(
                parent=self.waveform_frame,
                input_class=ValidatedSpinbox,
                # label=rf_waveform_labels[i],
                input_var=tk.StringVar(),
                # label_args={"padding": (2, 5, 5, 0)},
                input_args={"from_": 0, "to": 100, "increment": 0.1},
            )
            self.inputs[dict_labels[i]].grid(
                row=i // 2 + row_id + 2, column=(i % 2) * 2 + 1, sticky=tk.NSEW
            )

    # Getters
    def get_variables(self):
        """Returns the variables of the inputs

        This function returns a dictionary of all the variables
        that are tied to each widget name.
        The key is the widget name, value is the variable associated.

        Returns
        -------
        dict
            Dictionary of all the variables tied to each widget name
        """
        variables = {}
        for key, widget in self.inputs.items():
            variables[key] = widget.get_variable()
        return variables

    def get_widgets(self):
        """Returns the widgets

        This function returns the dictionary that holds the input widgets.
        The key is the widget name, value is the LabelInput class that has all the data.

        Returns
        -------
        dict
            Dictionary of all the widgets
        """
        return self.inputs

    def get_buttons(self):
        """Returns the buttons

        This function returns the dictionary that holds the buttons.
        The key is the button name, value is the button.

        Returns
        -------
        dict
            Dictionary of all the buttons
        """
        return self.buttons


class AdvancedWaveformParameterPopupWindow:
    """Popup window with advanced waveform parameters for galvos, remote focusing,
    etc."""

    def __init__(self, root, *args, **kwargs):
        """Initialize the AdvancedWaveformParameterPopupWindow

        Parameters
        ----------
        root : tk.Tk
            The root window
        """

        # Creating popup window with this name and size/placement, PopUp is a
        # Toplevel window

        #: PopUp: The popup window
        self.popup = PopUp(
            root, "Advanced Galvo Setting", "+320+180", top=False, transient=False
        )

        content_frame = self.popup.get_frame()
        # Formatting
        tk.Grid.columnconfigure(content_frame, "all", weight=1)
        tk.Grid.rowconfigure(content_frame, "all", weight=1)

        #: dict: Dictionary for all of the inputs
        self.inputs = {}

        #: dict: Dictionary for all the buttons
        self.buttons = {}

        #: dict: Dictionary for all the variables
        self.variables = {}

        #: dict: Dictionary for all the parameters
        self.parameters = {}

        #: ttk.Frame: Frame for top
        self.top_frame = ttk.Frame(content_frame, padding=(0, 0, 0, 0))

        #: ttk.Frame: Frame for parameters
        self.parameter_frame = ttk.Frame(content_frame, padding=(0, 0, 0, 0))

        self.top_frame.grid(row=0, column=0, sticky=tk.NSEW, padx=10, pady=(10, 0))
        self.parameter_frame.grid(
            row=1, column=0, sticky=tk.NSEW, padx=10, pady=(10, 0)
        )

        label = ttk.Label(self.top_frame, text="Galvo Parameters Associate with:")
        label.grid(row=0, column=0, columnspan=4, sticky=tk.NW)
        self.variables["galvo_factor"] = tk.StringVar()

        laser = ttk.Radiobutton(
            master=self.top_frame,
            text="Laser Wavelength",
            value="laser",
            variable=self.variables["galvo_factor"],
        )
        channel = ttk.Radiobutton(
            master=self.top_frame,
            text="Channel",
            value="channel",
            variable=self.variables["galvo_factor"],
        )
        none_factor = ttk.Radiobutton(
            master=self.top_frame,
            text="None",
            value="none",
            variable=self.variables["galvo_factor"],
        )
        self.top_frame.grid_columnconfigure(0, minsize=50)
        laser.grid(row=1, column=1, sticky=tk.NSEW, padx=5, pady=(10, 0))
        channel.grid(row=1, column=2, sticky=tk.NSEW, padx=5, pady=(10, 0))
        none_factor.grid(row=1, column=3, sticky=tk.NSEW, padx=5, pady=(10, 0))

    def generate_parameter_frame(self, factors=["All"], galvos=[]):
        """Generate galvo widgets

        Parameters
        ----------
        factors : list
            A list of galvo factor names
        galvos : list
            A list of galvo amplitude and offset values
        """
        # remove all widgets
        for child in self.parameter_frame.winfo_children():
            child.destroy()

        self.parameters = {}

        if len(galvos) < 3:
            self.parameter_frame.grid_columnconfigure(0, minsize=50)
            for i in range(len(galvos)):
                label = ttk.Label(self.parameter_frame, text=f"Galvo {i}")
                label.grid(row=0, column=i * 2 + 1, columnspan=2, padx=20)

                label = ttk.Label(self.parameter_frame, text="Amplitude")
                label.grid(
                    row=1, column=i * 2 + 1, sticky=tk.NSEW, padx=10, pady=(5, 0)
                )
                label = ttk.Label(self.parameter_frame, text="Offset")
                label.grid(
                    row=1, column=i * 2 + 2, sticky=tk.NSEW, padx=10, pady=(5, 0)
                )

            for i in range(len(factors)):
                label = ttk.Label(self.parameter_frame, text=factors[i])
                label.grid(row=i + 2, column=0, sticky=tk.NSEW, padx=20, pady=5)

                for j in range(len(galvos)):
                    self.parameters[f"galvo_{i}_{j}_amp"] = LabelInput(
                        parent=self.parameter_frame,
                        input_class=ValidatedSpinbox,
                        input_var=tk.StringVar(),
                    )
                    # self.parameters[f"galvo_{i}_{j}_amp"].set(galvos[j][i][0])
                    self.parameters[f"galvo_{i}_{j}_amp"].grid(
                        row=i + 2,
                        column=j * 2 + 1,
                        sticky=tk.NSEW,
                        padx=(0, 5),
                        pady=(0, 5),
                    )

                    self.parameters[f"galvo_{i}_{j}_off"] = LabelInput(
                        parent=self.parameter_frame,
                        input_class=ValidatedSpinbox,
                        input_var=tk.StringVar(),
                    )
                    # self.parameters[f"galvo_{i}_{j}_off"].set(galvos[j][i][1])
                    self.parameters[f"galvo_{i}_{j}_off"].grid(
                        row=i + 2,
                        column=j * 2 + 2,
                        sticky=tk.NSEW,
                        padx=(0, 5),
                        pady=(0, 5),
                    )
        else:
            # using tabs
            notebook = ttk.Notebook(self.parameter_frame)
            notebook.grid(row=0, column=0, padx=10, pady=10)

            for i in range(len(factors)):
                tab = tk.Frame(notebook, width=200)
                notebook.add(tab, text=factors[i])
                tab.grid_columnconfigure(0, minsize=50)
                label = ttk.Label(tab, text="Amplitude")
                label.grid(row=0, column=1, sticky=tk.NSEW, padx=10, pady=5)
                label = ttk.Label(tab, text="Offset")
                label.grid(row=0, column=2, sticky=tk.NSEW, padx=10, pady=5)

                for j in range(len(galvos)):
                    label = ttk.Label(tab, text=f"Galvo {j}")
                    label.grid(
                        row=j + 1, column=0, sticky=tk.NSEW, padx=10, pady=(0, 5)
                    )

                    self.parameters[f"galvo_{i}_{j}_amp"] = LabelInput(
                        parent=tab,
                        input_class=ValidatedSpinbox,
                        input_var=tk.StringVar(),
                    )
                    # self.parameters[f"galvo_{i}_{j}_amp"].set(galvos[j][i][0])
                    self.parameters[f"galvo_{i}_{j}_amp"].grid(
                        row=j + 1, column=1, sticky=tk.NSEW, padx=10, pady=(0, 5)
                    )
                    self.parameters[f"galvo_{i}_{j}_off"] = LabelInput(
                        parent=tab,
                        input_class=ValidatedSpinbox,
                        input_var=tk.StringVar(),
                    )
                    # self.parameters[f"galvo_{i}_{j}_off"].set(galvos[j][i][1])
                    self.parameters[f"galvo_{i}_{j}_off"].grid(
                        row=j + 1, column=2, sticky=tk.NSEW, padx=10, pady=(0, 5)
                    )<|MERGE_RESOLUTION|>--- conflicted
+++ resolved
@@ -33,14 +33,10 @@
 # Standard library imports
 import tkinter as tk
 from tkinter import ttk
-import logging
-
-# Third-party imports
-
-# Local application imports
 from navigate.view.custom_widgets.popup import PopUp
 from navigate.view.custom_widgets.LabelInputWidgetFactory import LabelInput
 from navigate.view.custom_widgets.validation import ValidatedSpinbox
+import logging
 
 # Logging
 p = __name__.split(".")[1]
@@ -291,17 +287,12 @@
             pady=(10, 0),
         )
 
-<<<<<<< HEAD
-        # High/Low Resolution
-        hi_lo_labels = [
-=======
         # other remote focus waveform setting
         label = ttk.Label(self.waveform_frame, text="Remote Focus Settings")
         label.grid(row=0, columnspan=4, padx=5, sticky=tk.NW, pady=(10, 0))
         separator = ttk.Separator(self.waveform_frame)
         separator.grid(row=1, columnspan=4, sticky=tk.NSEW)
         rf_waveform_labels = [
->>>>>>> 578989d9
             "Delay (ms)",
             "Fly Back Time (ms)",
             "Settle Duration (ms)",
