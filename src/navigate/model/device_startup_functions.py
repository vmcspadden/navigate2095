# Copyright (c) 2021-2022  The University of Texas Southwestern Medical Center.
# All rights reserved.

# Redistribution and use in source and binary forms, with or without
# modification, are permitted for academic and research use only (subject to the
# limitations in the disclaimer below) provided that the following conditions are met:

#      * Redistributions of source code must retain the above copyright notice,
#      this list of conditions and the following disclaimer.

#      * Redistributions in binary form must reproduce the above copyright
#      notice, this list of conditions and the following disclaimer in the
#      documentation and/or other materials provided with the distribution.

#      * Neither the name of the copyright holders nor the names of its
#      contributors may be used to endorse or promote products derived from this
#      software without specific prior written permission.

# NO EXPRESS OR IMPLIED LICENSES TO ANY PARTY'S PATENT RIGHTS ARE GRANTED BY
# THIS LICENSE. THIS SOFTWARE IS PROVIDED BY THE COPYRIGHT HOLDERS AND
# CONTRIBUTORS "AS IS" AND ANY EXPRESS OR IMPLIED WARRANTIES, INCLUDING, BUT NOT
# LIMITED TO, THE IMPLIED WARRANTIES OF MERCHANTABILITY AND FITNESS FOR A
# PARTICULAR PURPOSE ARE DISCLAIMED. IN NO EVENT SHALL THE COPYRIGHT HOLDER OR
# CONTRIBUTORS BE LIABLE FOR ANY DIRECT, INDIRECT, INCIDENTAL, SPECIAL,
# EXEMPLARY, OR CONSEQUENTIAL DAMAGES (INCLUDING, BUT NOT LIMITED TO,
# PROCUREMENT OF SUBSTITUTE GOODS OR SERVICES; LOSS OF USE, DATA, OR PROFITS; OR
# BUSINESS INTERRUPTION) HOWEVER CAUSED AND ON ANY THEORY OF LIABILITY, WHETHER
# IN CONTRACT, STRICT LIABILITY, OR TORT (INCLUDING NEGLIGENCE OR OTHERWISE)
# ARISING IN ANY WAY OUT OF THE USE OF THIS SOFTWARE, EVEN IF ADVISED OF THE
# POSSIBILITY OF SUCH DAMAGE.


# Standard Library Imports
import platform
import logging
import time
import importlib
from multiprocessing.managers import ListProxy

# Third Party Imports

# Local Imports
from navigate.tools.common_functions import build_ref_name

# Logger Setup
p = __name__.split(".")[1]
logger = logging.getLogger(p)


class DummyDeviceConnection:
    """Dummy Device"""

    pass


def auto_redial(func, args, n_tries=10, exception=Exception, **kwargs):
    """Retries connections to a startup device defined by func n_tries times.

    Parameters
    ----------
    func : function or class
        The function or class (__init__() function) that connects to a device.
    args : tuple
        Arguments to function or class
    n_tries : int
        The number of tries to redial.
    exception : inherits from BaseException
        An exception type to check on each connection attempt.

    Returns
    -------
    val : object
        Result of func

    Examples
    --------
    >>> auto_redial(DCAM, (0,), exception=Exception)

    """
    val = None

    for i in range(n_tries):
        try:
            val = func(*args, **kwargs)
        except exception as e:
            if i < (n_tries - 1):
                logger.debug(
                    f"auto_redial - Failed {str(func)} attempt {i+1}/{n_tries} "
                    f"with exception {e}."
                )
                # If we failed, but part way through object creation, we must
                # delete the object prior to trying again. This lets us restart
                # the connection process with a clean slate
                if val is not None:
                    val.__del__()
                    del val
                    val = None
                time.sleep(0.5)  # TODO: 0.5 reached by trial and error. Better value?
            else:
                raise exception
        else:
            break

    return val


def load_camera_connection(configuration, camera_id=0, is_synthetic=False):
    """Initializes the camera api class.

    Load camera information from the configuration file. Proper camera types include
    HamamatsuOrca, HamamatsuOrcaLightning, Photometrics, and SyntheticCamera.

    Parameters
    ----------
    configuration : multiprocessing.managers.DictProxy
        Global configuration of the microscope
    camera_id : int
        Device ID (0, 1...)
    is_synthetic: bool
        Whether it is a synthetic hardware

    Returns
    -------
    Camera controller: class
        Camera api class.

    Examples
    --------
    >>> load_camera_connection(configuration, camera_id=0, is_synthetic=False)
    """

    if is_synthetic:
        cam_type = "SyntheticCamera"
    else:
        cam_type = configuration["configuration"]["hardware"]["camera"][camera_id][
            "type"
        ]

    if cam_type in [
        "HamamatsuOrca",
        "HamamatsuOrcaLightning",
        "HamamatsuOrcaFire",
        "HamamatsuOrcaFusion",
    ]:
        # Locally Import Hamamatsu API and Initialize Camera Controller
        HamamatsuController = importlib.import_module(
            "navigate.model.devices.APIs.hamamatsu.HamamatsuAPI"
        )
        return auto_redial(HamamatsuController.DCAM, (camera_id,), exception=Exception)

    elif cam_type.lower() == "syntheticcamera" or cam_type.lower() == "synthetic":
        from navigate.model.devices.camera.camera_synthetic import (
            SyntheticCameraController,
        )

        return SyntheticCameraController()

    elif cam_type == "Photometrics":
        from navigate.model.devices.camera.camera_photometrics import (
            build_photometrics_connection,
        )

        camera_connection = configuration["configuration"]["hardware"]["camera"][
            camera_id
        ]["camera_connection"]

        # return camera object in the auto_redial function.
        return auto_redial(
            build_photometrics_connection, (camera_connection,), exception=Exception
        )
    else:
        device_not_found("camera", camera_id, cam_type)


def start_camera(
    microscope_name,
    device_connection,
    configuration,
    is_synthetic=False,
    plugin_devices={},
):
    """Initializes the camera class.

    Parameters
    ----------
    microscope_name : str
        Name of microscope in configuration
    device_connection : object
        Hardware device to connect to
    configuration : multiprocessing.managers.DictProxy
        Global configuration of the microscope
    is_synthetic : bool
        Run synthetic version of hardware?
    plugin_devices : dict
        Dictionary of plugin devices

    Returns
    -------
    Camera : class
        Camera class.

    Examples
    --------
    >>> start_camera(microscope_name, device_connection, configuration,
        is_synthetic=False)
    """
    if device_connection is None:
        device_not_found(microscope_name, "camera")

    if is_synthetic:
        cam_type = "SyntheticCamera"
    else:
        cam_type = configuration["configuration"]["microscopes"][microscope_name][
            "camera"
        ]["hardware"]["type"]

    if cam_type == "HamamatsuOrca":
        from navigate.model.devices.camera.camera_hamamatsu import HamamatsuOrca

        return HamamatsuOrca(microscope_name, device_connection, configuration)

    elif cam_type == "HamamatsuOrcaLightning":
        from navigate.model.devices.camera.camera_hamamatsu import (
            HamamatsuOrcaLightning,
        )

        return HamamatsuOrcaLightning(microscope_name, device_connection, configuration)

    elif cam_type == "HamamatsuOrcaFire":
        from navigate.model.devices.camera.camera_hamamatsu import (
            HamamatsuOrcaFire,
        )

        return HamamatsuOrcaFire(microscope_name, device_connection, configuration)

    elif cam_type == "HamamatsuOrcaFusion":
        from navigate.model.devices.camera.camera_hamamatsu import (
            HamamatsuOrcaFusion,
        )

        return HamamatsuOrcaFusion(microscope_name, device_connection, configuration)

    elif cam_type == "Photometrics":
        from navigate.model.devices.camera.camera_photometrics import (
            PhotometricsBase,
        )

        return PhotometricsBase(microscope_name, device_connection, configuration)

    elif cam_type.lower() == "syntheticcamera" or cam_type.lower() == "synthetic":
        from navigate.model.devices.camera.camera_synthetic import SyntheticCamera

        return SyntheticCamera(microscope_name, device_connection, configuration)

    elif "camera" in plugin_devices:

        return plugin_devices["camera"]["start_device"](
            microscope_name, device_connection, configuration
        )
    else:
        device_not_found(microscope_name, "camera", cam_type)


def load_mirror(configuration, is_synthetic=False):
    """Initializes the deformable mirror class on a dedicated thread.

    Parameters
    ----------
    configuration : multiprocesing.managers.DictProxy
        Global configuration of the microscope
    is_synthetic : bool
        Run synthetic version of hardware?

    Returns
    -------
    Mirror : class
        Mirror class.
    """
    if is_synthetic:
        mirror_type = "SyntheticMirror"
    else:
        mirror_type = configuration["configuration"]["hardware"]["mirror"][
            "type"
        ]  # only one mirror for now...

    if mirror_type == "ImagineOpticsMirror":
        from navigate.model.devices.APIs.imagineoptics.imop import IMOP_Mirror

        return auto_redial(IMOP_Mirror, (), exception=Exception)
    elif mirror_type == "SyntheticMirror":
        return DummyDeviceConnection()
    else:
        device_not_found("mirror", mirror_type)


def start_mirror(
    microscope_name,
    device_connection,
    configuration,
    is_synthetic=False,
    plugin_devices={},
):
    """Initializes the mirror class.

    Parameters
    ----------
    Parameters
    ----------
    microscope_name : str
        Name of microscope in configuration
    device_connection : object
        Hardware device to connect to
    configuration : multiprocesing.managers.DictProxy
        Global configuration of the microscope
    is_synthetic : bool
        Run synthetic version of hardware?
    plugin_devices : dict
        Dictionary of plugin devices

    Returns
    -------
    Mirror : class
        Mirror class.
    """
    if device_connection is None or is_synthetic:
        mirror_type = "SyntheticMirror"
    else:
        mirror_type = configuration["configuration"]["microscopes"][microscope_name][
            "mirror"
        ]["hardware"]["type"]

    if mirror_type == "ImagineOpticsMirror":
        from navigate.model.devices.mirrors.mirror_imop import ImagineOpticsMirror

        return ImagineOpticsMirror(microscope_name, device_connection, configuration)
    elif mirror_type == "SyntheticMirror":
        from navigate.model.devices.mirrors.mirror_synthetic import SyntheticMirror

        return SyntheticMirror(microscope_name, device_connection, configuration)
    elif "mirror" in plugin_devices:
        return plugin_devices["mirror"]["start_device"](
            microscope_name, device_connection, configuration
        )
    else:
        device_not_found(microscope_name, "mirror", mirror_type)


def load_stages(configuration, is_synthetic=False, plugin_devices={}):
    """Initializes the stage class on a dedicated thread.

    Stage information is pulled from the configuration file. Proper stage types include
    PI, MP285, Thorlabs, MCL, ASI, GalvoNIStage, and SyntheticStage.

    Parameters
    ----------
    configuration : multiprocessing.managers.DictProxy
        Global configuration of the microscope
    is_synthetic : bool
        Run synthetic version of hardware?
    plugin_devices : dict
        Dictionary of plugin devices

    Returns
    -------
    Stage : class
        Stage class.

    Examples
    --------
    >>> load_stages(configuration, is_synthetic=False, plugin_devices={})
    """
    stage_devices = []

    stages = configuration["configuration"]["hardware"]["stage"]

    if type(stages) != ListProxy:
        stages = [stages]

    for i in range(len(stages)):
        stage_config = configuration["configuration"]["hardware"]["stage"][i]
        if is_synthetic:
            stage_type = "SyntheticStage"
        else:
            stage_type = stage_config["type"]

        if stage_type == "PI" and platform.system() == "Windows":
            from navigate.model.devices.stages.stage_pi import build_PIStage_connection
            from pipython.pidevice.gcserror import GCSError

            stage_devices.append(
                auto_redial(
                    build_PIStage_connection,
                    (
                        stage_config["controllername"],
                        stage_config["serial_number"],
                        stage_config["stages"],
                        stage_config["refmode"],
                    ),
                    exception=GCSError,
                )
            )

        elif stage_type == "MP285" and platform.system() == "Windows":
            from navigate.model.devices.stages.stage_sutter import (
                build_MP285_connection,
            )

            stage_devices.append(
                auto_redial(
                    build_MP285_connection,
                    (
                        stage_config["port"],
                        stage_config["baudrate"],
                        stage_config["timeout"],
                    ),
                    exception=UserWarning,
                )
            )

        elif stage_type == "Thorlabs" and platform.system() == "Windows":
            from navigate.model.devices.stages.stage_tl_kcube_inertial import (
                build_TLKIMStage_connection,
            )
            from navigate.model.devices.APIs.thorlabs.kcube_inertial import (
                TLFTDICommunicationError,
            )

            stage_devices.append(
                auto_redial(
                    build_TLKIMStage_connection,
                    (stage_config["serial_number"],),
                    exception=TLFTDICommunicationError,
                )
            )

        elif stage_type == "MCL" and platform.system() == "Windows":
            from navigate.model.devices.stages.stage_mcl import (
                build_MCLStage_connection,
            )
            from navigate.model.devices.APIs.mcl.madlib import MadlibError

            stage_devices.append(
                auto_redial(
                    build_MCLStage_connection,
                    (stage_config["serial_number"],),
                    exception=MadlibError,
                )
            )

        elif stage_type == "ASI" and platform.system() == "Windows":
            """Filter wheel can be controlled from the same Tiger Controller. If
            so, then we will load this as a shared device. If not, we will create the
            connection to the Tiger Controller.
            """
            filter_wheel = configuration["configuration"]["hardware"]["filter_wheel"][
                "type"
            ]
            if filter_wheel == "ASI":
                stage_devices.append("shared device")
            else:
                from navigate.model.devices.stages.stage_asi import (
                    build_ASI_Stage_connection,
                )
                from navigate.model.devices.APIs.asi.asi_tiger_controller import (
                    TigerException,
                )

                stage_devices.append(
                    auto_redial(
                        build_ASI_Stage_connection,
                        (
                            stage_config["port"],
                            stage_config["baudrate"],
                        ),
                        exception=TigerException,
                    )
                )

        elif stage_type == "MS2000" and platform.system() == "Windows":
            """Filter wheel can be controlled from the same Controller. If
            so, then we will load this as a shared device. If not, we will create the
            connection to the Controller.

            TODO: Evaluate whether MS2000 should be able to operate as a shared device.
            """
            filter_wheel = configuration["configuration"]["hardware"]["filter_wheel"][
                "type"
            ]

            if filter_wheel == "MS2000":
                stage_devices.append("shared device")
            else:
                from navigate.model.devices.stages.stage_asi_MSTwoThousand import (
                    build_ASI_Stage_connection,
                )
                from navigate.model.devices.APIs.asi.asi_MS2000_controller import (
                    MS2000Exception,
                )

                stage_devices.append(
                    auto_redial(
                        build_ASI_Stage_connection,
                        (
                            stage_config["port"],
                            stage_config["baudrate"],
                        ),
                        exception=MS2000Exception,
                    )
                )

        elif stage_type == "MFC2000" and platform.system() == "Windows":
            """Filter wheel can be controlled from the same Tiger Controller. If
            so, then we will load this as a shared device. If not, we will create the
            connection to the Tiger Controller.

            TODO: Evaluate whether MFC2000 should be able to operate as a shared device.
            """
            filter_wheel = configuration["configuration"]["hardware"]["filter_wheel"][
                "type"
            ]
            if filter_wheel == "MFC2000":
                stage_devices.append("shared device")
            else:
                from navigate.model.devices.stages.stage_asi_MFCTwoThousand import (
                    build_ASI_Stage_connection,
                )
                from navigate.model.devices.APIs.asi.asi_tiger_controller import (
                    TigerException,
                )

                stage_devices.append(
                    auto_redial(
                        build_ASI_Stage_connection,
                        (
                            stage_config["port"],
                            stage_config["baudrate"],
                        ),
                        exception=TigerException,
                    )
                )

        elif stage_type == "GalvoNIStage" and platform.system() == "Windows":
            stage_devices.append(DummyDeviceConnection())

        elif (
            stage_type.lower() == "syntheticstage" or stage_type.lower() == "synthetic"
        ):
            stage_devices.append(DummyDeviceConnection())

        elif "stage" in plugin_devices:
            try:
                device_connection = plugin_devices["stage"]["load_device"](
                    configuration, is_synthetic
                )
                stage_devices.append(device_connection)
            except RuntimeError as e:
                raise e
        else:
            device_not_found(stage_type)

    return stage_devices


def start_stage(
    microscope_name,
    device_connection,
    configuration,
    id=0,
    is_synthetic=False,
    plugin_devices={},
):
    """Initializes the Stage class. Proper stage types include PI, MP285, Thorlabs, MCL,
    ASI, GalvoNIStage, and SyntheticStage.

    Parameters
    ----------
    microscope_name : str
        Name of microscope in configuration
    device_connection : object
        Hardware device to connect to
    configuration : multiprocesing.managers.DictProxy
        Global configuration of the microscope
    id : int
        ID of the stage
    is_synthetic : bool
        Run synthetic version of hardware?
    plugin_devices : dict
        Dictionary of plugin devices

    Returns
    -------
    Stage : class
        Stage class.

    Examples
    --------
    >>> start_stage(microscope_name, device_connection, configuration, id=0,
                    is_synthetic=False)
    """
    device_config = configuration["configuration"]["microscopes"][microscope_name][
        "stage"
    ]["hardware"]
    if is_synthetic:
        device_type = "SyntheticStage"
    elif type(device_config) == ListProxy:
        device_type = device_config[id]["type"]
    else:
        device_type = device_config["type"]

    if device_type == "PI":
        from navigate.model.devices.stages.stage_pi import PIStage

        return PIStage(microscope_name, device_connection, configuration, id)

    elif device_type == "MP285":
        from navigate.model.devices.stages.stage_sutter import SutterStage

        return SutterStage(microscope_name, device_connection, configuration, id)

    elif device_type == "Thorlabs":
        from navigate.model.devices.stages.stage_tl_kcube_inertial import TLKIMStage

        return TLKIMStage(microscope_name, device_connection, configuration, id)

    elif device_type == "MCL":
        from navigate.model.devices.stages.stage_mcl import MCLStage

        return MCLStage(microscope_name, device_connection, configuration, id)

    elif device_type == "ASI":
        from navigate.model.devices.stages.stage_asi import ASIStage

        return ASIStage(microscope_name, device_connection, configuration, id)

<<<<<<< HEAD
    elif device_type == "MS2000":
        from navigate.model.devices.stages.stage_asi_MSTwoThousand import ASIStage

        return ASIStage(microscope_name, device_connection, configuration, id)

=======
>>>>>>> d4eb775a
    elif device_type == "MFC2000":
        from navigate.model.devices.stages.stage_asi import ASIStage

        return ASIStage(microscope_name, device_connection, configuration, id)

    elif device_type == "GalvoNIStage":
        from navigate.model.devices.stages.stage_galvo import GalvoNIStage

        return GalvoNIStage(microscope_name, device_connection, configuration, id)

    elif device_type.lower() == "syntheticstage" or device_type.lower() == "synthetic":
        from navigate.model.devices.stages.stage_synthetic import SyntheticStage

        return SyntheticStage(microscope_name, device_connection, configuration, id)

    elif "stage" in plugin_devices:

        return plugin_devices["stage"]["start_device"](
            microscope_name, device_connection, configuration, id
        )
    else:
        device_not_found(microscope_name, "stage", device_type, id)


def load_zoom_connection(configuration, is_synthetic=False, plugin_devices={}):
    """Initializes the Zoom class on a dedicated thread.

    Load zoom information from the configuration file. Proper zoom types include
    DynamixelZoom and SyntheticZoom.

    Parameters
    ----------
    configuration : multiprocesing.managers.DictProxy
        Global configuration of the microscope
    is_synthetic : bool
        Run synthetic version of hardware?
    plugin_devices : dict
        Dictionary of plugin devices

    Returns
    -------
    Zoom : class
        Zoom class.

    Examples
    --------
    >>> load_zoom_connection(configuration, is_synthetic=False)
    """

    device_info = configuration["configuration"]["hardware"]["zoom"]
    if is_synthetic:
        device_type = "SyntheticZoom"
    else:
        device_type = device_info["type"]

    if device_type == "DynamixelZoom":
        from navigate.model.devices.zoom.zoom_dynamixel import (
            build_dynamixel_zoom_connection,
        )

        return auto_redial(
            build_dynamixel_zoom_connection, (configuration,), exception=Exception
        )
    elif device_type.lower() == "syntheticzoom" or device_type.lower() == "synthetic":
        return DummyDeviceConnection()

    elif "zoom" in plugin_devices:

        return plugin_devices["zoom"]["load_device"](configuration)
    else:
        device_not_found("Zoom", device_type)


def start_zoom(
    microscope_name,
    device_connection,
    configuration,
    is_synthetic=False,
    plugin_devices={},
):
    """Initializes the zoom class on a dedicated thread.

    Initializes the zoom: DynamixelZoom and SyntheticZoom.

    Parameters
    ----------
    microscope_name : str
        Name of microscope in configuration
    device_connection : object
        Hardware device to connect to
    configuration : multiprocesing.managers.DictProxy
        Global configuration of the microscope
    is_synthetic : bool
        Run synthetic version of hardware?
    plugin_devices : dict
        Dictionary of plugin devices

    Returns
    -------
    Zoom : class
        Zoom class.

    Examples
    --------
    >>> start_zoom(microscope_name, device_connection, configuration,
                   is_synthetic=False)
    """
    if is_synthetic:
        device_type = "SyntheticZoom"
    elif (
        "hardware"
        in configuration["configuration"]["microscopes"][microscope_name]["zoom"]
    ):
        device_type = configuration["configuration"]["microscopes"][microscope_name][
            "zoom"
        ]["hardware"]["type"]
    else:
        device_type = "NoDevice"

    if device_type == "DynamixelZoom":
        from navigate.model.devices.zoom.zoom_dynamixel import DynamixelZoom

        return DynamixelZoom(microscope_name, device_connection, configuration)
    elif device_type.lower() == "syntheticzoom" or device_type.lower() == "synthetic":
        from navigate.model.devices.zoom.zoom_synthetic import SyntheticZoom

        return SyntheticZoom(microscope_name, device_connection, configuration)
    elif device_type == "NoDevice" or "None":
        from navigate.model.devices.zoom.zoom_base import ZoomBase

        return ZoomBase(microscope_name, device_connection, configuration)
    elif "zoom" in plugin_devices:

        return plugin_devices["zoom"]["start_device"](
            microscope_name, device_connection, configuration
        )
    else:
        device_not_found(configuration["configuration"]["hardware"]["zoom"]["type"])


def load_filter_wheel_connection(configuration, is_synthetic=False, plugin_devices={}):
    """Initializes the Filter Wheel class on a dedicated thread.

    Load filter wheel information from the configuration file. Proper filter wheel types
    include SutterFilterWheel, ASI, and SyntheticFilterWheel.

    Parameters
    ----------
    configuration : multiprocesing.managers.DictProxy
        Global configuration of the microscope
    is_synthetic : bool
        Run synthetic version of hardware?
    plugin_devices : dict
        Dictionary of plugin devices

    Returns
    -------
    Filter : class
        Filter class.
    """
    device_info = configuration["configuration"]["hardware"]["filter_wheel"]
    if is_synthetic:
        device_type = "SyntheticFilterWheel"

    else:
        device_type = device_info["type"]

    if device_type == "SutterFilterWheel":
        from navigate.model.devices.filter_wheel.filter_wheel_sutter import (
            build_filter_wheel_connection,
        )

        return auto_redial(
            build_filter_wheel_connection,
            (device_info["port"], device_info["baudrate"], 0.25),
            exception=Exception,
        )

    elif device_type == "ASI":
        from navigate.model.devices.filter_wheel.filter_wheel_asi import (
            build_filter_wheel_connection,
        )

        tiger_controller = auto_redial(
            build_filter_wheel_connection,
            (device_info["port"], device_info["baudrate"], 0.25),
            exception=Exception,
        )
        return tiger_controller

    elif (
        device_type.lower() == "syntheticfilterwheel"
        or device_type.lower() == "synthetic"
    ):
        return DummyDeviceConnection()

    elif "filter_wheel" in plugin_devices:

        return plugin_devices["filter_wheel"]["load_device"](device_info)
    else:
        device_not_found("filter_wheel", device_type)


def start_filter_wheel(
    microscope_name,
    device_connection,
    configuration,
    is_synthetic=False,
    plugin_devices={},
):
    """Initializes the filter wheel class on a dedicated thread.

    Initializes the filter wheel: SutterFilterWheel, ASI, and SyntheticFilterWheel.

    Parameters
    ----------
    microscope_name : str
        Name of microscope in configuration
    device_connection : object
        Hardware device to connect to
    configuration : multiprocesing.managers.DictProxy
        Global configuration of the microscope
    is_synthetic : bool
        Run synthetic version of hardware?
    plugin_devices : dict
        Dictionary of plugin devices

    Returns
    -------
    FilterWheel : class
        FilterWheel class.

    Examples
    --------
    >>> start_filter_wheel(microscope_name, device_connection, configuration,
                           is_synthetic=False)

    """
    if device_connection is None:
        device_not_found(microscope_name, "filter_wheel")

    if is_synthetic:
        device_type = "SyntheticFilterWheel"
    else:
        device_type = configuration["configuration"]["microscopes"][microscope_name][
            "filter_wheel"
        ]["hardware"]["type"]

    if device_type == "SutterFilterWheel":
        from navigate.model.devices.filter_wheel.filter_wheel_sutter import (
            SutterFilterWheel,
        )

        return SutterFilterWheel(microscope_name, device_connection, configuration)

    elif device_type == "ASI":
        from navigate.model.devices.filter_wheel.filter_wheel_asi import ASIFilterWheel

        return ASIFilterWheel(microscope_name, device_connection, configuration)

    elif (
        device_type.lower() == "syntheticfilterwheel"
        or device_type.lower() == "synthetic"
    ):
        from navigate.model.devices.filter_wheel.filter_wheel_synthetic import (
            SyntheticFilterWheel,
        )

        return SyntheticFilterWheel(microscope_name, device_connection, configuration)

    elif "filter_wheel" in plugin_devices:

        return plugin_devices["filter_wheel"]["start_device"](
            microscope_name, device_connection, configuration
        )
    else:
        device_not_found(microscope_name, "filter_wheel", device_type)


def start_daq(configuration, is_synthetic=False):
    """Initializes the data acquisition (DAQ) class on a dedicated thread.

    Load daq information from the configuration file. Proper daq types include NI and
    SyntheticDAQ.

    Parameters
    ----------
    configuration : multiprocesing.managers.DictProxy
        Global configuration of the microscope
    is_synthetic : bool
        Run synthetic version of hardware?

    Returns
    -------
    DAQ : class
        DAQ class.

    Examples
    --------
    >>> start_daq(configuration, is_synthetic=False)
    """
    if is_synthetic:
        device_type = "SyntheticDAQ"

    else:
        device_type = configuration["configuration"]["hardware"]["daq"]["type"]

    if device_type == "NI":
        from navigate.model.devices.daq.daq_ni import NIDAQ

        return NIDAQ(configuration)

    elif device_type.lower() == "syntheticdaq" or device_type.lower() == "synthetic":
        from navigate.model.devices.daq.daq_synthetic import SyntheticDAQ

        return SyntheticDAQ(configuration)

    else:
        device_not_found(configuration["configuration"]["hardware"]["daq"]["type"])


def start_shutter(
    microscope_name,
    device_connection,
    configuration,
    is_synthetic=False,
    plugin_devices={},
):
    """Initializes the shutter class on a dedicated thread.

    Initializes the shutters: ThorlabsShutter or SyntheticShutter
    Shutters are triggered via digital outputs on the NI DAQ Card
    Thus, requires both to be enabled.

    Parameters
    ----------
    microscope_name : str
        Name of microscope in configuration
    device_connection : object
        Hardware device to connect to
    configuration : multiprocesing.managers.DictProxy
        Global configuration of the microscope
    is_synthetic : bool
        Run synthetic version of hardware?
    plugin_devices : dict
        Dictionary of plugin devices

    Returns
    -------
    Shutter : class
        Shutter class.

    Examples
    --------
    >>> start_shutter(microscope_name, device_connection, configuration,
                      is_synthetic=False)
    """

    if is_synthetic:
        device_type = "SyntheticShutter"
    else:
        device_type = configuration["configuration"]["microscopes"][microscope_name][
            "shutter"
        ]["hardware"]["type"]

    if device_type == "NI":
        if device_connection is not None:
            return device_connection
        from navigate.model.devices.shutter.laser_shutter_ttl import ShutterTTL

        return ShutterTTL(microscope_name, None, configuration)
    elif (
        device_type.lower() == "syntheticshutter" or device_type.lower() == "synthetic"
    ):
        if device_connection is not None:
            return device_connection
        from navigate.model.devices.shutter.laser_shutter_synthetic import (
            SyntheticShutter,
        )

        return SyntheticShutter(microscope_name, None, configuration)

    elif "shutter" in plugin_devices:
        return plugin_devices["shutter"]["start_device"](
            microscope_name, None, configuration
        )

    else:
        device_not_found(microscope_name, "shutter", device_type)


def start_lasers(
    microscope_name,
    device_connection,
    configuration,
    id=0,
    is_synthetic=False,
    plugin_devices={},
):
    """Initializes the lasers.

    Loads the lasers from the configuration file. Proper laser types include NI and
    SyntheticLaser. Initializes the Laser Switching, Analog, and Digital DAQ Outputs.

    Parameters
    ----------
    microscope_name : str
        Name of microscope in configuration
    device_connection : object
        Hardware device to connect to
    configuration : multiprocesing.managers.DictProxy
        Global configuration of the microscope
    id : int
        Index of laser in laser list in configuration dictionary
    is_synthetic : bool
        Run synthetic version of hardware?
    plugin_devices : dict
        Dictionary of plugin devices

    Returns
    -------
    Triggers : class
        Trigger class.

    Examples
    --------
    >>> start_lasers(microscope_name, device_connection, configuration, id=0,
                     is_synthetic=False)
    """

    if is_synthetic:
        device_type = "SyntheticLaser"
    else:
        device_type = configuration["configuration"]["microscopes"][microscope_name][
            "lasers"
        ][id]["power"]["hardware"]["type"]

    if device_type == "NI":
        if device_connection is not None:
            return device_connection
        from navigate.model.devices.lasers.laser_ni import LaserNI

        return LaserNI(microscope_name, device_connection, configuration, id)
    elif device_type.lower() == "syntheticlaser" or device_type.lower() == "synthetic":
        if device_connection is not None:
            return device_connection
        from navigate.model.devices.lasers.laser_synthetic import SyntheticLaser

        return SyntheticLaser(microscope_name, device_connection, configuration, id)
    elif "lasers" in plugin_devices:
        return plugin_devices["lasers"]["start_device"](
            microscope_name, device_connection, configuration, id
        )
    else:
        device_not_found(microscope_name, "laser", device_type, id)


def start_remote_focus_device(
    microscope_name,
    device_connection,
    configuration,
    is_synthetic=False,
    plugin_devices={},
):
    """Initializes the remote focus class.

    Initializes the Remote Focusing Device. Proper remote focus types include
    NI, EquipmentSolutions, and SyntheticRemoteFocus.

    Parameters
    ----------
    microscope_name : str
        Name of microscope in configuration
    device_connection : object
        Hardware device to connect to
    configuration : multiprocesing.managers.DictProxy
        Global configuration of the microscope
    is_synthetic : bool
        Run synthetic version of hardware?
    plugin_devices : dict
        Dictionary of plugin devices

    Returns
    -------
    Remote Focus : class
        Remote focusing class.

    Examples
    --------
    >>> start_remote_focus_device(microscope_name, device_connection, configuration,
                                  is_synthetic=False)
    """

    if is_synthetic:
        device_type = "SyntheticRemoteFocus"
    else:
        device_type = configuration["configuration"]["microscopes"][microscope_name][
            "remote_focus_device"
        ]["hardware"]["type"]

    if device_type == "NI":
        from navigate.model.devices.remote_focus.remote_focus_ni import RemoteFocusNI

        return RemoteFocusNI(microscope_name, device_connection, configuration)

    elif device_type == "EquipmentSolutions":
        from navigate.model.devices.remote_focus.remote_focus_equipment_solutions import (
            RemoteFocusEquipmentSolutions,
        )

        return RemoteFocusEquipmentSolutions(
            microscope_name, device_connection, configuration
        )

    elif (
        device_type.lower() == "syntheticremotefocus"
        or device_type.lower() == "synthetic"
    ):
        from navigate.model.devices.remote_focus.remote_focus_synthetic import (
            SyntheticRemoteFocus,
        )

        return SyntheticRemoteFocus(microscope_name, device_connection, configuration)

    elif "remote_focus_device" in plugin_devices:
        return plugin_devices["remote_focus_device"]["start_device"](
            microscope_name, device_connection, configuration
        )

    else:
        device_not_found(microscope_name, "remote_focus", device_type)


def start_galvo(
    microscope_name,
    device_connection,
    configuration,
    id=0,
    is_synthetic=False,
    plugin_devices={},
):
    """Initializes the Galvo class.

    Initializes the Galvo Device. Proper galvo types include NI and SyntheticGalvo.

    Parameters
    ----------
    microscope_name : str
        Name of microscope in configuration
    device_connection : object
        Hardware device to connect to
    configuration : multiprocesing.managers.DictProxy
        Global configuration of the microscope
    id : int
        Index of galvo in the configuration dictionary
    is_synthetic : bool
        Run synthetic version of hardware?
    plugin_devices : dict
        Dictionary of plugin devices

    Returns
    -------
    Galvo : class
        Galvo scanning class.

    Examples
    --------
    >>> start_galvo(microscope_name, device_connection, configuration, id=0,
                    is_synthetic=False)
    """

    if is_synthetic:
        device_type = "SyntheticGalvo"
    else:
        device_type = configuration["configuration"]["microscopes"][microscope_name][
            "galvo"
        ][id]["hardware"]["type"]

    if device_type == "NI":
        from navigate.model.devices.galvo.galvo_ni import GalvoNI

        return GalvoNI(microscope_name, device_connection, configuration, id)
    elif device_type.lower() == "syntheticgalvo" or device_type.lower() == "synthetic":
        from navigate.model.devices.galvo.galvo_synthetic import SyntheticGalvo

        return SyntheticGalvo(microscope_name, device_connection, configuration, id)
    elif "galvo" in plugin_devices:
        return plugin_devices["galvo"]["start_device"](
            microscope_name, device_connection, configuration, id
        )

    else:
        device_not_found(microscope_name, "galvo", id, device_type)


def device_not_found(*args):
    """Display error message if device not found.

    Raises error if the configuration is incorrect and/or the device is not found.

    Parameters
    ----------
    *args
        microscope_name
        device
        device id
        device type

    Returns
    -------
    devices : class
        Device class.

    Examples
    --------
    >>> device_not_found(microscope_name, "galvo", id, device_type)

    """
    print("Device Not Found in Configuration.YML:", args)
    raise RuntimeError(f"Device not found in configuration: {args}")


def load_devices(configuration, is_synthetic=False, plugin_devices={}) -> dict:
    """Load devices from configuration.

    Parameters
    ----------
    configuration
        Configuration dictionary
    is_synthetic : bool
        Run synthetic version of hardware?
    plugin_devices : dict
        Dictionary of plugin devices

    Returns
    -------
    devices : dict
        Dictionary of devices

    Examples
    --------
    >>> load_devices(configuration, is_synthetic=False)

    """

    devices = {}
    # load camera
    if "camera" in configuration["configuration"]["hardware"].keys():
        devices["camera"] = {}
        for id, device in enumerate(
            configuration["configuration"]["hardware"]["camera"]
        ):
            try:
                camera = load_camera_connection(configuration, id, is_synthetic)
            except RuntimeError as e:  # noqa
                if "camera" in plugin_devices:
                    camera = plugin_devices["camera"]["load_device"](
                        configuration, id, is_synthetic
                    )

            if (not is_synthetic) and device["type"].startswith("Hamamatsu"):
                camera_serial_number = str(camera._serial_number)
                device_ref_name = build_ref_name(
                    "_", device["type"], camera_serial_number
                )
                # if the serial number has leading zeros,
                # the yaml reader will convert it to an octal number
                if camera_serial_number.startswith("0"):
                    try:
                        oct_num = int(camera_serial_number, 8)
                        devices["camera"][
                            build_ref_name("_", device["type"], oct_num)
                        ] = camera
                    except ValueError:
                        pass
            else:
                device_ref_name = build_ref_name(
                    "_", device["type"], device["serial_number"]
                )
            devices["camera"][device_ref_name] = camera

    # load mirror
    if "mirror" in configuration["configuration"]["hardware"].keys():
        devices["mirror"] = {}
        device = configuration["configuration"]["hardware"]["mirror"]
        device_ref_name = build_ref_name("_", device["type"])
        devices["mirror"][device_ref_name] = load_mirror(configuration, is_synthetic)

    # load filter wheel
    if "filter_wheel" in configuration["configuration"]["hardware"].keys():
        devices["filter_wheel"] = {}
        device = configuration["configuration"]["hardware"]["filter_wheel"]
        devices["filter_wheel"][device["type"]] = load_filter_wheel_connection(
            configuration, is_synthetic, plugin_devices
        )

    # load zoom
    if "zoom" in configuration["configuration"]["hardware"].keys():
        devices["zoom"] = {}
        device = configuration["configuration"]["hardware"]["zoom"]
        device_ref_name = build_ref_name("_", device["type"], device["servo_id"])
        devices["zoom"][device_ref_name] = load_zoom_connection(
            configuration, is_synthetic, plugin_devices
        )

    # load daq
    if "daq" in configuration["configuration"]["hardware"].keys():
        devices["daq"] = start_daq(configuration, is_synthetic)

    # load stage
    if "stage" in configuration["configuration"]["hardware"].keys():
        device_config = configuration["configuration"]["hardware"]["stage"]
        devices["stages"] = {}
        stages = load_stages(configuration, is_synthetic, plugin_devices)
        for i, stage in enumerate(stages):
            device_ref_name = build_ref_name(
                "_", device_config[i]["type"], device_config[i]["serial_number"]
            )
            devices["stages"][device_ref_name] = stage

    return devices<|MERGE_RESOLUTION|>--- conflicted
+++ resolved
@@ -632,14 +632,11 @@
 
         return ASIStage(microscope_name, device_connection, configuration, id)
 
-<<<<<<< HEAD
     elif device_type == "MS2000":
         from navigate.model.devices.stages.stage_asi_MSTwoThousand import ASIStage
 
         return ASIStage(microscope_name, device_connection, configuration, id)
 
-=======
->>>>>>> d4eb775a
     elif device_type == "MFC2000":
         from navigate.model.devices.stages.stage_asi import ASIStage
 
