--- conflicted
+++ resolved
@@ -85,7 +85,6 @@
 
         #: serial.Serial: Serial connection to the MP-285 stage
         self.serial = serial.Serial()
-
         self.serial.port = com_port
         self.serial.baudrate = baud_rate
         self.serial.timeout = timeout
@@ -142,12 +141,11 @@
 
         #: bool: Flat to indicate of the stage is moving.
         self.is_moving = False
-<<<<<<< HEAD
+
+        #: int: Number of unreceived bytes.
+        self.unreceived_bytes = 0
 
         #: list: Buffer to store the number of bytes to read for each command
-=======
-        self.unreceived_bytes = 0
->>>>>>> 1b9543de
         self.commands_buffer = [1] * self.commands_num
 
     def send_command(self, command: bytes, response_num=1) -> int:
@@ -197,29 +195,25 @@
         """
         if idx != self.top_command_idx:
             return None
-<<<<<<< HEAD
-
-=======
-        
-        l = self.commands_buffer[self.top_command_idx]
+
+        l = self.commands_buffer[self.top_command_idx]  # noqa
         r = ""
->>>>>>> 1b9543de
         for _ in range(self.n_waits):
             if self.unreceived_bytes > 0 and self.serial.in_waiting > l:
                 unreceived = min(self.unreceived_bytes, self.serial.in_waiting - l)
                 r = self.serial.read(l + unreceived)
                 self.unreceived_bytes -= unreceived
                 logger.debug(f"MP285 read response {r}")
-                start, end = 0, l+unreceived
+                start, end = 0, l + unreceived
                 while unreceived > 0:
-                    if r[start] == 13: # b'\r'
+                    if r[start] == 13:  # b'\r'
                         start += 1
                         unreceived -= 1
-                while unreceived > 0 and end-2 >= start:
-                    if r[end-1] == 13 and r[end-2] == 13:
+                while unreceived > 0 and end - 2 >= start:
+                    if r[end - 1] == 13 and r[end - 2] == 13:
                         end -= 1
                         unreceived -= 1
-                r = r[start : end]
+                r = r[start:end]
                 logger.debug(f"MP285 valid response: {r}")
                 self.n_waits -= 5
                 break
@@ -228,24 +222,12 @@
                 logger.debug(f"MP285 read response {r}")
                 break
             time.sleep(self.wait_time)
-<<<<<<< HEAD
-
-        logger.error(
-            "Haven't received any responses from MP285! "
-            "Please check the stage device!"
-        )
-        self.top_command_idx = (self.top_command_idx + 1) % self.commands_num
-        self.safe_to_write.set()
-        return ""
-        # raise TimeoutError("Haven't received any responses
-        # from MP285! Please check the stage device!")
-
-    def connect_to_serial(self) -> None:
-        """Connect to the serial port of the MP-285 stage.
-=======
-        
+
         if r == "":
-            logger.error("Haven't received any responses from MP285! Please check the stage device!")
+            logger.error(
+                "Haven't received any responses from MP285! "
+                "Please check the stage device!"
+            )
             self.unreceived_bytes += self.commands_buffer[self.top_command_idx]
             logger.error(f"MP285 unreceived bytes: {self.unreceived_bytes}")
             # let the waiting time a little bit longer
@@ -253,8 +235,11 @@
         self.top_command_idx = (self.top_command_idx + 1) % self.commands_num
         self.safe_to_write.set()
         return r
-        # raise TimeoutError("Haven't received any responses from MP285! Please check the stage device!")
->>>>>>> 1b9543de
+        # raise TimeoutError("Haven't received any responses
+        # from MP285! Please check the stage device!")
+
+    def connect_to_serial(self) -> None:
+        """Connect to the serial port of the MP-285 stage.
 
         Raises
         ------
@@ -338,30 +323,11 @@
                 break
             time.sleep(self.wait_time)
 
-<<<<<<< HEAD
-        # print(f"received: {position_information}")
-        self.is_interrupted = False
-        l = self.commands_buffer[idx]  # noqa
-        if len(position_information) < l:
-            return None, None, None
-        xs = int.from_bytes(
-            position_information[l - 13 : l - 9], byteorder="little", signed=True
-        )
-        ys = int.from_bytes(
-            position_information[l - 9 : l - 5], byteorder="little", signed=True
-        )
-        zs = int.from_bytes(
-            position_information[l - 5 : -1], byteorder="little", signed=True
-        )
-
-        # print(f"converted to microsteps: {xs} {ys} {zs}")
-=======
         if len(position_information) < 13:
             return None, None, None
         xs = int.from_bytes(position_information[0:4], byteorder="little", signed=True)
         ys = int.from_bytes(position_information[4:8], byteorder="little", signed=True)
         zs = int.from_bytes(position_information[8:12], byteorder="little", signed=True)
->>>>>>> 1b9543de
         x_pos = self.convert_microsteps_to_microns(xs)
         y_pos = self.convert_microsteps_to_microns(ys)
         z_pos = self.convert_microsteps_to_microns(zs)
@@ -525,7 +491,9 @@
                 time.sleep(self.wait_time)
 
             if len(position_information) < 14:
-                logger.error("MP285 didn't get full position information after interruption")
+                logger.error(
+                    "MP285 didn't get full position information after interruption"
+                )
             self.is_interrupted = False
 
         return True
@@ -555,6 +523,31 @@
             time.sleep(self.wait_time)
         return False
 
+    # def set_relative_mode(self):
+    #     """Set MP285 to Relative Position Mode.
+    #
+    #     This command sets the nature of the positional values specified with the Move
+    #     (‘m’) command as relative positions as measured from the current position
+    #     (absolute position returned by the Get Current Position (‘c’) command).
+    #     The command sequence consists of 2 bytes: Command byte, followed by the
+    #     terminator. Return data consists of 1 byte (task-complete indicator).
+    #
+    #     Returns
+    #     -------
+    #     command_complete : bool
+    #         True if command was successful, False if not.
+    #     """
+    #     # print("calling set_relative_mode")
+    #     self.flush_buffers()
+    #     self.safe_write(bytes.fromhex("62") + bytes.fromhex("0d"))
+    #     response = self.serial.read(1)
+    #     if response == bytes.fromhex("0d"):
+    #         command_complete = True
+    #     else:
+    #         command_complete = False
+    #     self.safe_to_write.set()
+    #     return command_complete
+
     def refresh_display(self) -> bool:
         """Refresh the display on the MP-285 controller.
 
