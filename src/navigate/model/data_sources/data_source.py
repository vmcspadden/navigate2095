--- conflicted
+++ resolved
@@ -32,12 +32,8 @@
 
 # Standard Library Imports
 import logging
-<<<<<<< HEAD
 from typing import Any, Dict, Optional
-=======
-from typing import Any, Dict
 import abc
->>>>>>> ff8ca2a7
 
 # Third Party Imports
 import numpy.typing as npt
@@ -404,8 +400,15 @@
         """
         logger.error("DataSource.read implemented in a derived class.")
         raise NotImplementedError("Implemented in a derived class.")
-    
-    def get_data(self, timepoint: int=0, position: int=0, channel: int=0, z: int=-1, resolution: int=1) -> npt.ArrayLike:
+
+    def get_data(
+        self,
+        timepoint: int = 0,
+        position: int = 0,
+        channel: int = 0,
+        z: int = -1,
+        resolution: int = 1,
+    ) -> npt.ArrayLike:
         """Get data according to timepoint, position, channel and z-axis id
 
         Parameters
@@ -417,7 +420,7 @@
         channel : int
             The channel id
         z : int
-            The index of Z in a Z-stack. 
+            The index of Z in a Z-stack.
             Return all z if -1.
         resolution : int
             values from 1, 2, 4, 8
@@ -426,15 +429,16 @@
         -------
         data : npt.ArrayLike
             Image data
-        
+
         Raises
         ------
         NotImplementedError
             If not implemented in a derived class.
         """
         logger.error("DataSource.get_data is not implemented in a derived class.")
-        raise NotImplementedError(f"get_data is not implemented in a derived class {self.__class__}.")
-
+        raise NotImplementedError(
+            f"get_data is not implemented in a derived class {self.__class__}."
+        )
 
     def close(self) -> None:
         """Clean up any leftover file pointers, etc."""
@@ -445,8 +449,8 @@
         if not self._closed:
             self.close()
 
+
 class DataReader(metaclass=abc.ABCMeta):
-
     @abc.abstractmethod
     def __init__(self, *args, **kwargs):
         pass
