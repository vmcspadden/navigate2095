camera_device_types = {
    "Hamamatsu ORCA Lightning": ("HamamatsuOrcaLightning", "hamamatsu"),
    "Hamamatsu ORCA Fire": ("HamamatsuOrcaFire", "hamamatsu"),
    "Hamamatsu ORCA Fusion": ("HamamatsuOrcaFusion", "hamamatsu"),
    "Hamamatsu Flash 4.0": ("HamamatsuOrca", "hamamatsu"),
    "Photometrics Iris 15B": ("Photometrics", "photometrics"),
    "Virtual Device": ("Synthetic", "synthetic"),
}

camera_hardware_widgets = {
    "hardware/type": ["Device Type", "Combobox", "string", camera_device_types, None],
    "hardware/serial_number": [
        "Serial Number",
        "Input",
        "string",
        None,
        'Example: "302352"',
    ],
    "hardware/camera_connection": [
        "Camera Connection",
        "Input",
        "string",
        None,
        "*Photometrics Iris 15B only",
    ],
    "defect_correct_mode": [
        "Defect Correct Mode",
        "Combobox",
        "string",
        {"On": 2.0, "Off": 1.0},
        None,
    ],
    "delay": [
        "Delay (ms)",
        "Spinbox",
        "float",
        {"from": 0, "to": 100, "step": 0.1},
        None,
    ],
    "settle_down": [
        "Settle Down (ms)",
        "Spinbox",
        "float",
        {"from": 0, "to": 100, "step": 0.1},
        None,
    ],
    "flip_x": ["Flip X", "Checkbutton", "bool", None, None],
    "flip_y": ["Flip Y", "Checkbutton", "bool", None, None],
    "supported_channel_count": [
        "Microscope Channel Count",
        "Spinbox",
        "int",
        {"from": 5, "to": 10, "step": 1},
        None,
    ],
}

filter_wheel_device_types = {
    "Sutter Instruments": ("Sutter", "sutter"),
    "ASI Filter Wheel": ("ASI", "asi"),
    "ASI Dichroic Slider": ("ASICubeSlider", "asi"),
    "Ludl Electronic Products": ("LUDL", "ludl"),
    "Analog/Digital Device": ("NI", "ni"),
    "Virtual Device": ("Synthetic", "synthetic"),
}

filter_wheel_widgets = {
    "filter_name": ["Filter Name", "Input", "string", None, "Example: Empty-Alignment"],
    "filter_value": ["Filter Value", "Input", "string", None, "Example: 0"],
    "button_1": ["Delete", "Button", {"delete": True}],
    "frame_config": {
        "ref": "available_filters",
        "format": "item(filter_name,filter_value),",
        "direction": "horizon",
    },
}

filter_wheel_hardware_widgets = {
    "hardware/type": [
        "Device Type",
        "Combobox",
        "string",
        filter_wheel_device_types,
        None,
    ],
    "hardware/wheel_number": ["Number of Wheels", "Spinbox", "int", None, "Example: 1"],
    "hardware/port": ["Serial Port", "Input", "string", None, "Example: COM1"],
    "hardware/baudrate": ["Baudrate", "Input", "int", None, "Example: 9600"],
    "hardware/name": ["GUI Label", "Input", "string", None, "Example: Filter Wheel 1"],
    "filter_wheel_delay": [
        "Filter Wheel Delay (s)",
        "Input",
        "float",
        None,
        "Example: 0.03",
    ],
    "button_1": [
        "Add Available Filters",
        "Button",
        {
            "widgets": filter_wheel_widgets,
            "ref": "available_filters",
            "direction": "horizon",
            "parent": "constants",
        },
    ],
}

daq_device_types = {
    "National Instruments": "NI",
    "Virtual Device": "Synthetic",
}

daq_hardware_widgets = {
    "hardware/type": ["Device Type", "Combobox", "string", daq_device_types, None],
    "sample_rate": ["Sample Rate", "Input", "int", None, "Example: 100000"],
    "master_trigger_out_line": [
        "Master Trigger Out",
        "Input",
        "string",
        None,
        "Example: PXI6259/port0/line1",
    ],
    "camera_trigger_out_line": [
        "Camera Trigger Out",
        "Input",
        "string",
        None,
        "Example: /PXI6259/ctr0",
    ],
    "trigger_source": [
        "Trigger Source",
        "Input",
        "string",
        None,
        "Example: /PXI6259/PFI0",
    ],
    "laser_port_switcher": [
        "Laser Switcher Port",
        "Input",
        "string",
        None,
        "Example: PXI6733/port0/line0",
    ],
    "laser_switch_state": [
        "Laser Switch On State",
        "Combobox",
        "bool",
        [True, False],
        None,
    ],
}

shutter_device_types = {
    "Analog/Digital Device": ("NI", "ni"),
    "Virtual Device": ("Synthetic", "synthetic"),
}

shutter_hardware_widgets = {
    "type": ["Device Type", "Combobox", "string", shutter_device_types, None],
    "channel": ["NI Channel", "Input", "string", None, "Example: PXI6259/port0/line0"],
    "min": ["Minimum Voltage", "Spinbox", "float", None, "Example: 0"],
    "max": ["Maximum Voltage", "Spinbox", "float", None, "Example: 5"],
    "frame_config": {"ref": "hardware"},
}

stage_device_types = {
    "Applied Scientific Instrumentation": ("ASI", "asi"),
    "ASI MFC2000": ("MFC2000", "asi"),
    "ASI MS2000": ("MS2000", "asi"),
    "Analog/Digital Device": ("NI", "ni"),
    "Mad City Labs": ("MCL", "mcl"),
    "Physik Instrumente": ("PI", "pi"),
    "Sutter Instruments": ("MP285", "sutter"),
    "ThorLabs KCube Inertial Device KIM001": ("KIM001", "thorlabs"),
    "ThorLabs KCube Inertial Device KST101": ("KST101", "thorlabs"),
    "Virtual Device": ("Synthetic", "synthetic"),
}

stage_hardware_widgets = {
    "type": ["Device Type", "Combobox", "string", stage_device_types, None],
    "serial_number": ["Serial Number", "Input", "string", None, None],
    "axes": [
        "Axes",
        "Input",
        "string",
        None,
        "Example: [x, y, z, theta, f]",
        "[x, y, z]",
    ],
    "axes_mapping": [
        "Axes Mapping",
        "Input",
        "string",
        None,
        "Example: [X, M, Y, D, E]",
        "[X, M, Y]",
    ],
    "feedback_alignment": [
        "Feedback Alighment",
        "Input",
        "string",
        None,
        "*ASI stage only. Example: [90, 90, 90, 0, 90]",
        "[90, 90, 90]",
    ],
    "device_units_per_mm": [
        "Device Units Per Micron",
        "Input",
        "float",
        None,
        "*KST101 only. Example: 2000.0",
        1000.25,
    ],
    "volts_per_micron": [
        "Volts Per Micron",
        "Input",
        "string",
        None,
        "*Analog/Digital Device only. Example: '0.1*x+0.05'",
        "0.1*x+0.05",
    ],
    "min": [
        "Minimum Volts",
        "Spinbox",
        "float",
        {"from": 0, "to": 5, "step": 0.1},
        "*Analog/Digital Device only",
        0,
    ],
    "max": [
        "Maximum Volts",
        "Spinbox",
        "float",
        {"from": 1, "to": 100, "step": 0.1},
        "*Analog/Digital Device only",
        5,
    ],
    "distance_threshold": [
        "Distance Threshold",
        "Spinbox",
        "float",
        {"from": 0, "to": 100, "step": 1},
        "*Analog-Controlled Galvo/Peizo only",
        5,
    ],
    "settle_duration_ms": [
        "Settle Duration (ms)",
        "Spinbox",
        "float",
        {"from": 0, "to": 100, "step": 1},
        "*Analog-Controlled Galvo/Peizo only",
        20,
    ],
    "controllername": [
        "Controller Name",
        "Input",
        "string",
        None,
        "*Physik Instrumente only. Example: 'C-884'",
    ],
    "stages": [
        "PI Stages",
        "Input",
        "string",
        None,
        "*Physik Instrumente only. Example: L-509.20DG10 L-509.40DG10",
    ],
    "refmode": [
        "REF Modes",
        "Input",
        "string",
        None,
        "*Physik Instrumente only. Example: FRF FRF",
    ],
    "port": ["Serial Port", "Input", "string", None, "Example: COM1"],
    "baudrate": ["Baudrate", "Input", "int", None, "Example: 9600"],
    "timeout": ["Serial Timeout", "Input", "float", None, "Example: 0.25", 0.25],
    "button_2": ["Delete", "Button", {"delete": True}],
    "frame_config": {
        "collapsible": True,
        "title": "Stage",
        "ref": "hardware",
        "format": "list-dict",
    },
}

stage_top_widgets = {
    "button_1": [
        "Add New Stage Device",
        "Button",
        {"widgets": stage_hardware_widgets, "ref": "hardware", "parent": "hardware"},
    ],
}

stage_constants_widgets = {
    "joystick_axes": [
        "Joystick Axes",
        "Input",
        "string",
        None,
        "Example: [x, y, z]",
        "[x, y, z]",
    ],
    "x_min": [
        "Min X",
        "Spinbox",
        "float",
        {"from": -100000, "to": 100000, "step": 1000},
        None,
        -10000,
    ],
    "x_max": [
        "Max X",
        "Spinbox",
        "float",
        {"from": 0, "to": 100000, "step": 1000},
        None,
        10000,
    ],
    "y_min": [
        "Min Y",
        "Spinbox",
        "float",
        {"from": -100000, "to": 100000, "step": 1000},
        None,
        -10000,
    ],
    "y_max": [
        "Max Y",
        "Spinbox",
        "float",
        {"from": 0, "to": 100000, "step": 1000},
        None,
        10000,
    ],
    "z_min": [
        "Min Z",
        "Spinbox",
        "float",
        {"from": -100000, "to": 10000, "step": 1000},
        None,
        -10000,
    ],
    "z_max": [
        "Max Z",
        "Spinbox",
        "float",
        {"from": 0, "to": 100000, "step": 1000},
        None,
        10000,
    ],
    "theta_min": [
        "Min Theta",
        "Spinbox",
        "float",
        {"from": 0, "to": 360, "step": 1},
        None,
        0,
    ],
    "theta_max": [
        "Max Theta",
        "Spinbox",
        "float",
        {"from": 0, "to": 360, "step": 1},
        None,
        360,
    ],
    "f_min": [
        "Min Focus",
        "Spinbox",
        "float",
        {"from": -100000, "to": 100000, "step": 1000},
        None,
        -10000,
    ],
    "f_max": [
        "Max Focus",
        "Spinbox",
        "float",
        {"from": 0, "to": 100000, "step": 1000},
        None,
        10000,
    ],
    "x_offset": [
        "Offset of X",
        "Spinbox",
        "float",
        {"from": -10000, "to": 10000, "step": 1000},
        None,
        0,
    ],
    "y_offset": [
        "Offset of Y",
        "Spinbox",
        "float",
        {"from": -10000, "to": 10000, "step": 100},
        None,
        0,
    ],
    "z_offset": [
        "Offset of Z",
        "Spinbox",
        "float",
        {"from": -10000, "to": 10000, "step": 10},
        None,
        0,
    ],
    "theta_offset": [
        "Offset of Theta",
        "Spinbox",
        "float",
        {"from": 0, "to": 360, "step": 1},
        None,
        0,
    ],
    "f_offset": [
        "Offset of Focus",
        "Spinbox",
        "float",
        {"from": -10000, "to": 10000, "step": 10},
        None,
        0,
    ],
    "flip_x": ["Flip X", "Checkbutton", "bool", None, None],
    "flip_y": ["Flip Y", "Checkbutton", "bool", None, None],
    "flip_z": ["Flip Z", "Checkbutton", "bool", None, None],
    "flip_f": ["Flip F", "Checkbutton", "bool", None, None],
    "frame_config": {"collapsible": True, "title": "Stage Constants"},
}

remote_focus_device_types = {
    "Equipment Solutions": ("EquipmentSolutions", "equipment_solutions"),
    "Analog Device": ("NI", "ni"),
    "Virtual Device": ("Synthetic", "synthetic"),
}

remote_focus_hardware_widgets = {
    "type": ["Device Type", "Combobox", "string", remote_focus_device_types, None],
    "channel": ["DAQ Channel", "Input", "string", None, "Example: PXI6259/ao3"],
    "min": [
        "Minimum Voltage",
        "Spinbox",
        "float",
        {"from": -10, "to": 10, "step": 1},
        None,
    ],
    "max": [
        "Maximum Voltage",
        "Spinbox",
        "float",
        {"from": 0, "to": 10, "step": 1},
        None,
    ],
    "port": ["Serial Port", "Input", "string", None, "*Equipment Solutions only"],
    "baudrate": [
        "Baudrate",
        "Input",
        "int",
        None,
        "*Equipment Solutions only. Example: 9600",
    ],
    "frame_config": {"ref": "hardware"},
}

galvo_device_types = {"Analog Device": ("NI", "ni"), "Virtual Device": ("Synthetic", "synthetic")}

waveform_types = {
    "Sine": "sine",
    "Sawtooth": "sawtooth",
    "Square": "square",
}

galvo_hardware_widgets = {
    "hardware/type": ["Device Type", "Combobox", "string", galvo_device_types, None],
    "hardware/channel": [
        "DAQ Channel",
        "Input",
        "string",
        None,
        "*Analog Device only. Example: PXI6259/ao1",
    ],
    "hardware/min": [
        "Minimum Voltage",
        "Spinbox",
        "float",
        {"from": -10, "to": 10, "step": 0.1},
        None,
    ],
    "hardware/max": [
        "Maximum Voltage",
        "Spinbox",
        "float",
        {"from": 0, "to": 10, "step": 0.1},
        None,
    ],
    "waveform": ["Waveform", "Combobox", "string", waveform_types, None],
    "phase": [
        "Phase",
        "Spinbox",
        "float",
        {"from": 0, "to": 10, "step": 0.1},
        "Example: 1.57",
        0,
    ],
    "button_1": ["Delete", "Button", {"delete": True}],
    "frame_config": {
        "collapsible": True,
        "title": "Galvo Device",
        "ref": "None",
        "format": "list-dict",
    },
}

galvo_top_widgets = {
    "button_1": [
        "Add New Device",
        "Button",
        {"widgets": galvo_hardware_widgets, "parent": "hardware"},
    ],
}

zoom_device_types = {"Dynamixel": ("Dynamixel", "dynamixel"), "Virtual Device": ("Synthetic", "synthetic")}

zoom_position_widgets = {
    "zoom_value": ["Zoom Value", "Input", "string", None, "Example: 16x"],
    "position": ["Position", "Input", "float", None, "Example: 1000"],
    "pixel_size": ["Pixel Size (um)", "Input", "float", None, "Example: 0.5"],
    "button_1": ["Delete", "Button", {"delete": True}],
    "frame_config": {
        "ref": "position;pixel_size",
        "format": "item(zoom_value, position);item(zoom_value, pixel_size)",
        "direction": "horizon",
    },
}

zoom_hardware_widgets = {
    "type": ["Device Type", "Combobox", "string", zoom_device_types, None],
    "servo_id": ["Servo ID", "Input", "string", None, "Example: 1"],
    "port": ["Serial Port", "Input", "string", None, "Example: COM1"],
    "baudrate": ["Baudrate", "Input", "int", None, "Example: 9600"],
    "button_1": [
        "Add Zoom Value",
        "Button",
        {
            "widgets": zoom_position_widgets,
            "ref": "position;pixel_size",
            "direction": "horizon",
            "parent": "constants",
        },
    ],
    "frame_config": {"ref": "hardware"},
}

mirror_device_types = {
    "Imagine Optics": ("ImagineOptics", "imop"),
    "Virtual Device": ("Synthetic", "synthetic"),
}

mirror_hardware_widgets = {
    "hardware/type": ["Device Type", "Combobox", "string", mirror_device_types, None],
    "hardware/flat_path": [
        "Flat Mirror Path",
        "Input",
        "string",
        None,
        "Example: D:\WaveKitX64\MirrorFiles\Beads.wcs",
    ],
    "n_modes": ["Number of Modes", "Input", "int", None, "Example: 32", 32],
}

<<<<<<< HEAD
laser_device_types = {"Analog Device": ("NI", "ni"), "Virtual Device": ("Synthetic", "synthetic")}
=======
laser_device_types = {"NI DAQ": "NI", "Virtual Device": "synthetic"}
# Need to add back "ASI TG-1000": "ASI",
>>>>>>> 6d76dd63

laser_hardware_widgets = {
    "wavelength": ["Wavelength", "Input", "int", None, "Example: 488", 488],
    "onoff": ["On/Off Setting", "Label", None, None, None],
    "onoff/hardware/type": ["Type", "Combobox", "string", laser_device_types, None],
    "onoff/hardware/channel": [
        "DAQ Channel",
        "Input",
        "string",
        None,
        "Example: PXI6733/port0/line2",
    ],
    "onoff/hardware/min": [
        "Minimum Voltage",
        "Spinbox",
        "float",
        {"from": 0, "to": 100, "step": 1},
        None,
    ],
    "onoff/hardware/max": [
        "Maximum Voltage",
        "Spinbox",
        "float",
        {"from": 0, "to": 100, "step": 1},
        None,
    ],
    "power": ["Power Setting", "Label", None, None, None],
    "power/hardware/type": ["Type", "Combobox", "string", laser_device_types, None],
    "power/hardware/channel": [
        "DAQ Channel",
        "Input",
        "string",
        None,
        "Example: PXI6733/ao0",
    ],
    "power/hardware/axis": [
        "Tiger Controller Axis",
        "Input",
        "string",
        None,
        "Example: A"
    ],
    "power/hardware/min": [
        "Minimum Voltage",
        "Spinbox",
        "float",
        {"from": 0, "to": 1000, "step": 1},
        None,
    ],
    "power/hardware/max": [
        "Maximum Voltage",
        "Spinbox",
        "float",
        {"from": 0, "to": 1000, "step": 1},
        None,
    ],
    "button_1": ["Delete", "Button", {"delete": True}],
    "frame_config": {
        "collapsible": True,
        "title": "Wavelength",
        "format": "list-dict",
        "ref": "None",
    },
}

laser_top_widgets = {
    "button_1": [
        "Add Wavelength",
        "Button",
        {"widgets": laser_hardware_widgets, "parent": "hardware"},
    ],
}

hardwares_dict = {
    "Camera": camera_hardware_widgets,
    "Data Acquisition Card": daq_hardware_widgets,
    "Filter Wheel": (None, filter_wheel_hardware_widgets, filter_wheel_widgets),
    "Galvo": (galvo_top_widgets, galvo_hardware_widgets, None),
    "Lasers": (laser_top_widgets, laser_hardware_widgets, None),
    "Remote Focus Devices": remote_focus_hardware_widgets,
    "Adaptive Optics": mirror_hardware_widgets,
    "Shutters": shutter_hardware_widgets,
    "Stages": (stage_top_widgets, stage_hardware_widgets, stage_constants_widgets),
    "Zoom Device": (None, zoom_hardware_widgets, zoom_position_widgets),
}

hardwares_config_name_dict = {
    "Camera": "camera",
    "Data Acquisition Card": "daq",
    "Filter Wheel": "filter_wheel",
    "Galvo": "galvo",
    "Lasers": "laser",
    "Remote Focus Devices": "remote_focus",
    "Adaptive Optics": "mirror",
    "Shutters": "shutter",
    "Stages": "stage",
    "Zoom Device": "zoom",
}

deceased_device_type_names = {
    "MS2000": "ASIMS2000",
    "MFC2000": "ASIMFC2000",
    "GalvoNIStage": "NI",
    "Thorlabs": "KIM001",
    "KST101": "KST101",
}<|MERGE_RESOLUTION|>--- conflicted
+++ resolved
@@ -569,12 +569,7 @@
     "n_modes": ["Number of Modes", "Input", "int", None, "Example: 32", 32],
 }
 
-<<<<<<< HEAD
 laser_device_types = {"Analog Device": ("NI", "ni"), "Virtual Device": ("Synthetic", "synthetic")}
-=======
-laser_device_types = {"NI DAQ": "NI", "Virtual Device": "synthetic"}
-# Need to add back "ASI TG-1000": "ASI",
->>>>>>> 6d76dd63
 
 laser_hardware_widgets = {
     "wavelength": ["Wavelength", "Input", "int", None, "Example: 488", 488],
