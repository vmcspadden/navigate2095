--- conflicted
+++ resolved
@@ -341,10 +341,7 @@
         pool = Pool(processes=self.model.cpu_num)
         start_time = time.perf_counter()
         
-<<<<<<< HEAD
-=======
         pool = Pool(processes=self.model.cpu_num)
->>>>>>> aee7655e
         end_lock = Lock()
         end_lock.acquire()
         autofocus_parameters = self.model.experiment.AutoFocusParameters
