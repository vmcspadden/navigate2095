--- conflicted
+++ resolved
@@ -58,26 +58,6 @@
             threads_dict = {
                 'filter_wheel': ResultThread(target=start_filter_wheel,
                                              args=(self.configuration, self.verbose)).start(),
-<<<<<<< HEAD
-            'camera':           ResultThread(target=start_camera,
-                                             args=(self.configuration, self.experiment, self.verbose,)).start(),
-            'stages':           ResultThread(target=start_stages,
-                                             args=(self.configuration, self.verbose,)).start(),
-            'shutter':          ResultThread(target=start_shutters,
-                                             args=(self.configuration, self.experiment, self.verbose,)).start(),
-            'daq':              ResultThread(target=start_daq,
-                                             args=(self.configuration, self.experiment, self.etl_constants, self.verbose,)).start(),
-            'laser_triggers':   ResultThread(target=start_laser_triggers,
-                                             args=(self.configuration, self.experiment, self.verbose,)).start(),
-            # 'etl': ResultThread(target=start_etl, args=(self.configuration, self.verbose,)).start()
-        }
-        for k in threads_dict:
-            setattr(self, k, threads_dict[k].get_result())
-
-        # in synthetic_hardware mode, we need to wire up camera to daq
-        # TODO: Confirm that I did not mess this up.
-        if args.synthetic_hardware or args.sh:
-=======
                 'zoom': ResultThread(target=start_zoom_servo,
                                      args=(self.configuration, self.verbose)).start(),
                 'camera': ResultThread(target=start_camera,
@@ -90,14 +70,10 @@
                                     args=(self.configuration, self.experiment, self.etl_constants, self.verbose,)).start(),
                 'laser_triggers': ResultThread(target=start_laser_triggers,
                                                args=(self.configuration, self.experiment, self.verbose,)).start(),
-                # 'etl': ResultThread(target=start_etl, args=(self.configuration, self.verbose,)).start()
             }
 
             for k in threads_dict:
-                if k != 'serial_devices':
                     setattr(self, k, threads_dict[k].get_result())
-                else:
-                    threads_dict[k].get_result()
 
         else:
             # For evaluation on Mac-based systems that do not support SharedNDArrays.
@@ -111,7 +87,6 @@
 
         # in synthetic_hardware mode, we need to wire up camera to daq
         if args.synthetic_hardware:
->>>>>>> b77c1b68
             self.daq.set_camera(self.camera)
 
         # Acquisition Housekeeping
