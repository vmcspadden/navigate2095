--- conflicted
+++ resolved
@@ -369,26 +369,11 @@
 
         else:
             self.init_pos = self.autofocus_pos_queue.get(timeout=self.coarse_steps * 10)
-<<<<<<< HEAD
-            if self.device == "stage":
-                self.model.move_stage(
-                    {f"{self.device_ref}_abs": self.init_pos}, wait_until_done=True
-                )
-                self.model.logger.debug(
-                    f"*** Autofocus move stage: ({self.device_ref}, {self.init_pos})"
-                )
-            elif self.device == "remote_focus":
-                self.model.active_microscope.move_remote_focus(self.init_pos)
-                self.model.logger.debug(
-                    f"*** Autofocus move remote focus: {self.init_pos}"
-                )
-=======
             self.model.move_stage({"f_abs": self.init_pos}, wait_until_done=True)
             # self.model.logger.debug(f"*** Autofocus move stage: (f, {self.init_pos})")
             # self.model.logger.debug(
             #     f"*** Autofocus stage position: {self.model.get_stage_position()}"
             # )
->>>>>>> f1a32eaf
 
         self.signal_id += 1
         return self.init_pos if self.signal_id > self.total_frame_num else None
