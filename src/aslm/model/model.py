--- conflicted
+++ resolved
@@ -41,14 +41,10 @@
 # Local Imports
 from aslm.model.concurrency.concurrency_tools import SharedNDArray
 from aslm.model.features.autofocus import Autofocus
-<<<<<<< HEAD
 from aslm.model.features.constant_velocity_acquisition import (
     ConstantVelocityAcquisition,
 )
-=======
 from aslm.model.features.adaptive_optics import TonyWilson
-# CONOR: The AO routine should be a "feature"!
->>>>>>> a12cb9d8
 from aslm.model.features.image_writer import ImageWriter
 from aslm.model.features.common_features import (
     ChangeResolution,
@@ -1029,7 +1025,6 @@
         ]
 
         # create virtual microscope
-<<<<<<< HEAD
         from aslm.model.devices import (
             SyntheticDAQ,
             SyntheticCamera,  # noqa: F401
@@ -1039,16 +1034,12 @@
             SyntheticRemoteFocus,  # noqa: F401
             SyntheticStage,
             SyntheticZoom,  # noqa: F401
+            SyntheticMirror,
         )
 
         microscope = Microscope(
             microscope_name, self.configuration, {}, False, is_virtual=True
         )
-=======
-        from aslm.model.devices import SyntheticDAQ, SyntheticCamera, SyntheticGalvo, SyntheticFilterWheel, SyntheticShutter, SyntheticRemoteFocus, SyntheticStage, SyntheticZoom, SyntheticMirror
-        
-        microscope = Microscope(microscope_name, self.configuration, {}, False, is_virtual=True)
->>>>>>> a12cb9d8
         microscope.daq = SyntheticDAQ(self.configuration)
         microscope.laser_wavelength = self.microscopes[microscope_name].laser_wavelength
         microscope.lasers = self.microscopes[microscope_name].lasers
@@ -1056,18 +1047,11 @@
 
         # TODO: lasers
         temp = {
-<<<<<<< HEAD
-            "zoom": "SyntheticZoom",
-            "filter_wheel": "SyntheticFilterWheel",
-            "shutter": "SyntheticShutter",
-            "remote_focus_device": "SyntheticRemoteFocus",
-=======
             'zoom': 'SyntheticZoom',
             'filter_wheel': 'SyntheticFilterWheel',
             'shutter': 'SyntheticShutter',
             'remote_focus_device': 'SyntheticRemoteFocus',
             'mirror': 'SyntheticMirror'
->>>>>>> a12cb9d8
         }
 
         for k in microscope_config:
