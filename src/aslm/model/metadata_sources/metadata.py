--- conflicted
+++ resolved
@@ -117,15 +117,6 @@
             self.configuration["experiment"]["CameraParameters"]["y_pixels"]
         )
         if (
-<<<<<<< HEAD
-            (state["image_mode"] == "z-stack")
-            or (state["image_mode"] == "ConstantVelocityAcquisition")
-            or (state["image_mode"] == "customized")
-        ):
-            self.shape_z = int(state["number_z_steps"])
-        elif state["image_mode"] == "confocal-projection":
-            self.shape_z = int(state["n_plane"])
-=======
             (
                 self.configuration["experiment"]["MicroscopeState"]["image_mode"]
                 == "z-stack"
@@ -179,7 +170,6 @@
             # # print(f"METADATA shape expand frames = {testvar}")
             # # print(f"METADATA zstep shape = {testvar2}")    
             self.shape_z = int(self.configuration["experiment"]["MicroscopeState"]["number_z_steps"])    
->>>>>>> c9991920
         else:
             self.shape_z = 1
         self.shape_t = int(state["timepoints"])
@@ -229,10 +219,6 @@
             state["stack_cycling_mode"] == "per_stack"
             and state["image_mode"] == "z-stack"
         ) or (
-<<<<<<< HEAD
-            state["conpro_cycling_mode"] == "per_stack"
-            and state["image_mode"] == "confocal-projection"
-=======
             self.configuration["experiment"]["MicroscopeState"]["conpro_cycling_mode"]
             == "per_stack"
             and self.configuration["experiment"]["MicroscopeState"]["image_mode"]
@@ -245,7 +231,6 @@
             == "per_stack"
             and self.configuration["experiment"]["MicroscopeState"]["image_mode"]
             == "CVACONPRO"
->>>>>>> c9991920
         )
 
     @property
