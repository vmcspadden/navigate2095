--- conflicted
+++ resolved
@@ -167,15 +167,10 @@
             self.positions = 1
 
         # let the data sources have the ability to save more frames
-<<<<<<< HEAD
-        self._multiposition = True
-        self.positions = len(self.configuration["experiment"]["MultiPositions"])
-=======
         # self._multiposition = True
         # self.positions = len(
         #     self.configuration["experiment"]["MultiPositions"]
         # )
->>>>>>> b8870eec
 
     def set_stack_order_from_configuration_experiment(self) -> None:
         self._per_stack = (
