--- conflicted
+++ resolved
@@ -46,20 +46,6 @@
 class SyntheticGalvo(GalvoBase):
     """SyntheticGalvo Class
 
-<<<<<<< HEAD
-    This class is used to control the galvo mirrors on the microscope.
-
-    Attributes
-    ----------
-    microscope_name : str
-        Microscope name.
-    device_connection : str
-        Device connection.
-    configuration : dict
-        Configuration dictionary.
-    galvo_id : int
-        Galvo ID.
-=======
     This class is a synthetic galvo class
     that does is used for testing purposes.
 
@@ -77,31 +63,10 @@
     Attributes
     ----------
     None
->>>>>>> e9ac1dc3
 
     Methods
     -------
     prepare_task(channel_key)
-<<<<<<< HEAD
-        Prepare task.
-    start_task()
-        Start task.
-    stop_task()
-        Stop task.
-    close_task()
-        Close task.
-
-    Examples
-    --------
-    >>> from aslm.model.devices.galvo.galvo_synthetic
-    >>> import SyntheticGalvo
-    >>> galvo = SyntheticGalvo("microscope_name",
-    >>> "device_connection", "configuration", 0)
-    galvo.prepare_task("channel_key")
-    galvo.start_task()
-    galvo.stop_task()
-    galvo.close_task()
-=======
         Prepare the task for the given channel
     start_task()
         Start the task
@@ -110,7 +75,17 @@
     close_task()
         Close the task
 
->>>>>>> e9ac1dc3
+    Examples
+    --------
+    >>> from aslm.model.devices.galvo.galvo_synthetic
+    >>> import SyntheticGalvo
+    >>> galvo = SyntheticGalvo("microscope_name",
+    >>> "device_connection", "configuration", 0)
+    >>> galvo.prepare_task("channel_key")
+    >>> galvo.start_task()
+    >>> galvo.stop_task()
+    >>> galvo.close_task()
+
     """
 
     def __init__(self, microscope_name, device_connection, configuration, galvo_id=0):
@@ -118,7 +93,6 @@
         pass
 
     def __del__(self):
-<<<<<<< HEAD
         """Destructor
 
         Parameters
@@ -131,30 +105,19 @@
 
         Examples
         --------
-        >>> del galvo
+        >>> del galvo task
         """
 
-=======
-        """Destructor"""
->>>>>>> e9ac1dc3
         self.stop_task()
         self.close_task()
 
     def prepare_task(self, channel_key):
-<<<<<<< HEAD
-        """Prepare task
-=======
         """Prepare the task for the given channel
->>>>>>> e9ac1dc3
 
         Parameters
         ----------
         channel_key : str
-<<<<<<< HEAD
-            Channel key.
-=======
             The channel key to prepare the task for
->>>>>>> e9ac1dc3
 
         Returns
         -------
@@ -162,21 +125,13 @@
 
         Examples
         --------
-<<<<<<< HEAD
-        >>> galvo.prepare_task("channel_key")
-=======
         >>> prepare_task("488")
->>>>>>> e9ac1dc3
         """
         # write waveform
         logger.debug(f"galvo writes the waveform for {channel_key}")
 
     def start_task(self):
-<<<<<<< HEAD
-        """Start task
-=======
         """Start the task
->>>>>>> e9ac1dc3
 
         Parameters
         ----------
@@ -188,20 +143,12 @@
 
         Examples
         --------
-<<<<<<< HEAD
-        >>> galvo.start_task()
-=======
         >>> start_task()
->>>>>>> e9ac1dc3
         """
         logger.debug("galvo started task!")
 
     def stop_task(self):
-<<<<<<< HEAD
-        """Stop task
-=======
         """Stop the task
->>>>>>> e9ac1dc3
 
         Parameters
         ----------
@@ -213,22 +160,12 @@
 
         Examples
         --------
-<<<<<<< HEAD
-        >>> galvo.stop_task()
-        """
-
-        logger.debug("galvo stopped task!")
-
-    def close_task(self):
-        """Close task
-=======
         >>> stop_task()
         """
         logger.debug("galvo stopped task!")
 
     def close_task(self):
         """Close the task
->>>>>>> e9ac1dc3
 
         Parameters
         ----------
@@ -240,12 +177,6 @@
 
         Examples
         --------
-<<<<<<< HEAD
-        >>> galvo.close_task()
-        """
-
-=======
         >>> close_task()
         """
->>>>>>> e9ac1dc3
         logger.debug("galvo closed task!")