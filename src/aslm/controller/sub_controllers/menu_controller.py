--- conflicted
+++ resolved
@@ -59,11 +59,8 @@
     MicroscopePopupController,
     FeaturePopupController,
     HelpPopupController,
-<<<<<<< HEAD
     FeatureAdvancedSettingController,
-=======
     AdaptiveOpticsPopupController,
->>>>>>> f573f21c
 )
 from aslm.tools.file_functions import save_yaml_file, load_yaml_file
 from aslm.tools.decorators import FeatureList
