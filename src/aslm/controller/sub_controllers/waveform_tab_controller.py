--- conflicted
+++ resolved
@@ -102,8 +102,9 @@
             "write", self.update_sample_rate
         )
 
-<<<<<<< HEAD
-        self.view.waveform_settings.inputs["waveform_template"].widget["values"] = list(self.parent_controller.configuration["waveform_templates"].keys())
+        self.view.waveform_settings.inputs["waveform_template"].widget[
+            "values"] = list(
+            self.parent_controller.configuration["waveform_templates"].keys())
         self.view.waveform_settings.inputs["waveform_template"].set("Default")
         self.view.waveform_settings.inputs["waveform_template"].widget.bind(
             "<<ComboboxSelected>>", self.update_waveform_template
@@ -113,8 +114,6 @@
             "<<NotebookTabChanged>>", self.plot_waveforms
         )
 
-=======
->>>>>>> 70cd02a7
     def update_sample_rate(self, *args):
         """Update the sample rate in the waveform settings
 
@@ -253,11 +252,8 @@
                 galvo_waveform = []
 
             camera_waveform = self.waveform_dict["camera_waveform"][k]
-<<<<<<< HEAD
             waveform_repeat_total_num = repeat_num * expand_num
-=======
-
->>>>>>> 70cd02a7
+
             self.view.plot_etl.plot(
                 np.arange(len(remote_focus_waveform) * waveform_repeat_total_num) / self.sample_rate + last_etl,
                 np.hstack([remote_focus_waveform] * waveform_repeat_total_num),
