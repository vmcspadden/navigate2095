# Copyright (c) 2021-2022  The University of Texas Southwestern Medical Center.
# All rights reserved.

# Redistribution and use in source and binary forms, with or without
# modification, are permitted for academic and research use only
# (subject to the limitations in the disclaimer below)
# provided that the following conditions are met:

#      * Redistributions of source code must retain the above copyright notice,
#      this list of conditions and the following disclaimer.

#      * Redistributions in binary form must reproduce the above copyright
#      notice, this list of conditions and the following disclaimer in the
#      documentation and/or other materials provided with the distribution.

#      * Neither the name of the copyright holders nor the names of its
#      contributors may be used to endorse or promote products derived from this
#      software without specific prior written permission.

# NO EXPRESS OR IMPLIED LICENSES TO ANY PARTY'S PATENT RIGHTS ARE GRANTED BY
# THIS LICENSE. THIS SOFTWARE IS PROVIDED BY THE COPYRIGHT HOLDERS AND
# CONTRIBUTORS "AS IS" AND ANY EXPRESS OR IMPLIED WARRANTIES, INCLUDING, BUT NOT
# LIMITED TO, THE IMPLIED WARRANTIES OF MERCHANTABILITY AND FITNESS FOR A
# PARTICULAR PURPOSE ARE DISCLAIMED. IN NO EVENT SHALL THE COPYRIGHT HOLDER OR
# CONTRIBUTORS BE LIABLE FOR ANY DIRECT, INDIRECT, INCIDENTAL, SPECIAL,
# EXEMPLARY, OR CONSEQUENTIAL DAMAGES (INCLUDING, BUT NOT LIMITED TO,
# PROCUREMENT OF SUBSTITUTE GOODS OR SERVICES; LOSS OF USE, DATA, OR PROFITS; OR
# BUSINESS INTERRUPTION) HOWEVER CAUSED AND ON ANY THEORY OF LIABILITY, WHETHER
# IN CONTRACT, STRICT LIABILITY, OR TORT (INCLUDING NEGLIGENCE OR OTHERWISE)
# ARISING IN ANY WAY OUT OF THE USE OF THIS SOFTWARE, EVEN IF ADVISED OF THE
# POSSIBILITY OF SUCH DAMAGE.


#  Standard Library Imports
from multiprocessing import Manager
import tkinter
from tkinter import messagebox
import multiprocessing as mp
import threading
import sys
import os
import time

# Third Party Imports

# Local View Imports
from aslm.view.main_application_window import MainApp as view
from aslm.view.popups.camera_view_popup_window import CameraViewPopupWindow
from aslm.view.popups.feature_list_popup import FeatureListPopup

# Local Sub-Controller Imports
from aslm.controller.configuration_controller import ConfigurationController
from aslm.controller.sub_controllers import (
    KeystrokeController,
    WaveformTabController,
    StageController,
    CameraSettingController,
    CameraViewController,
    MultiPositionController,
    ChannelsTabController,
    AcquireBarController,
    FeaturePopupController,
    MenuController,
)

from aslm.controller.thread_pool import SynchronizedThreadPool

# Local Model Imports
from aslm.model.model import Model
from aslm.model.concurrency.concurrency_tools import ObjectInSubprocess

# Misc. Local Imports
from aslm.config.config import (
    load_configs,
    update_config_dict,
<<<<<<< HEAD
    verify_configuration,
=======
    verify_experiment_config,
    verify_waveform_constants,
>>>>>>> ee6e6596
    get_aslm_path,
)
from aslm.tools.file_functions import create_save_path, save_yaml_file
from aslm.tools.common_dict_tools import update_stage_dict
from aslm.tools.multipos_table_tools import update_table
from aslm.tools.common_functions import combine_funcs

# Logger Setup
import logging

p = __name__.split(".")[1]
logger = logging.getLogger(p)


class Controller:
    """ASLM Controller

    Parameters
    ----------
    root : Tk top-level widget.
        Tk.tk GUI instance.
    splash_screen : Tk top-level widget.
        Tk.tk GUI instance.
    configuration_path : string
        Path to the configuration yaml file.
        Provides global microscope configuration parameters.
    experiment_path : string
        Path to the experiment yaml file.
        Provides experiment-specific microscope configuration.
    waveform_constants_path : string
        Path to the waveform constants yaml file.
        Provides magnification and wavelength-specific parameters.
    rest_api_path : string
        Path to the REST API yaml file.
        Provides REST API configuration parameters.
    waveform_templates_path : string
        Path to the waveform templates yaml file.
        Provides waveform templates for each channel.
    use_gpu : Boolean
        Flag for utilizing CUDA functionality.
    *args :
        Command line input arguments for non-default
        file paths or using synthetic hardware modes.
    """

    def __init__(
        self,
        root,
        splash_screen,
        configuration_path,
        experiment_path,
        waveform_constants_path,
        rest_api_path,
        waveform_templates_path,
        use_gpu,
        args,
    ):

        # Create a thread pool
        self.threads_pool = SynchronizedThreadPool()
        self.event_queue = mp.Queue(
            100
        )  # pass events from the model to the view via controller
        # accepts tuples, ('event_name', value)

        # Create a shared memory manager
        self.manager = Manager()
        self.configuration = load_configs(
            self.manager,
            configuration=configuration_path,
            experiment=experiment_path,
            waveform_constants=waveform_constants_path,
            rest_api_config=rest_api_path,
            waveform_templates=waveform_templates_path,
        )

        verify_experiment_config(self.manager, self.configuration)
        verify_waveform_constants(self.manager, self.configuration)

        # Initialize the Model
        self.model = ObjectInSubprocess(
            Model, use_gpu, args, self.configuration, event_queue=self.event_queue
        )

        logger.info(f"Spec - Configuration Path: {configuration_path}")
        logger.info(f"Spec - Experiment Path: {experiment_path}")
        logger.info(f"Spec - Waveform Constants Path: {waveform_constants_path}")
        logger.info(f"Spec - Rest API Path: {rest_api_path}")

        # Wire up pipes
        self.show_img_pipe = self.model.create_pipe("show_img_pipe")

        # save default experiment file
        self.default_experiment_file = experiment_path

        # waveform setting file
        self.waveform_constants_path = waveform_constants_path

        # Configuration Reader
        self.configuration_controller = ConfigurationController(self.configuration)

        # Initialize the View
        self.view = view(root)

        # Sub Gui Controllers
        self.acquire_bar_controller = AcquireBarController(
            self.view.acqbar, self.view.settings.channels_tab, self
        )
        self.channels_tab_controller = ChannelsTabController(
            self.view.settings.channels_tab, self
        )
        self.multiposition_tab_controller = MultiPositionController(
            self.view.settings.multiposition_tab.multipoint_list, self
        )
        self.camera_view_controller = CameraViewController(
            self.view.camera_waveform.camera_tab, self
        )
        self.camera_setting_controller = CameraSettingController(
            self.view.settings.camera_settings_tab, self
        )
        self.stage_controller = StageController(
            self.view.settings.stage_control_tab,
            self.view,
            self.camera_view_controller.canvas,
            self,
        )
        self.waveform_tab_controller = WaveformTabController(
            self.view.camera_waveform.waveform_tab, self
        )
        self.keystroke_controller = KeystrokeController(self.view, self)

        # Exit
        self.view.root.protocol(
            "WM_DELETE_WINDOW", self.acquire_bar_controller.exit_program
        )

        # Bonus config
        self.update_acquire_control()

        t = threading.Thread(target=self.update_event)
        t.start()

        # self.microscope = self.configuration['configuration']
        # ['microscopes'].keys()[0]  # Default to the first microscope

        # Initialize the menus
        self.menu_controller = MenuController(view=self.view, parent_controller=self)
        self.menu_controller.initialize_menus()

        # Create default data buffer
        self.img_width = 0
        self.img_height = 0
        self.data_buffer = None
        self.additional_microscopes = {}
        self.additional_microscopes_configs = {}
        self.stop_acquisition_flag = False

        # Set view based on model.experiment
        self.populate_experiment_setting(in_initialize=True)

        # Camera View Tab
        self.initialize_cam_view()

        # destroy splash screen and show main screen
        splash_screen.destroy()
        root.deiconify()
        self.resizie_event_id = None
        self.view.root.bind("<Configure>", self.resize)

    def update_buffer(self):
        """Update the buffer size according to the camera
        dimensions listed in the experimental parameters.

        Returns
        -------
        self.img_width : int
            Number of x_pixels from microscope configuration file.
        self.image_height : int
            Number of y_pixels from microscope configuration file.
        self.data_buffer : SharedNDArray
            Pre-allocated shared memory array.
            Size dictated by x_pixels, y_pixels, an number_of_frames in
            configuration file.
        """
        img_width = int(
            self.configuration["experiment"]["CameraParameters"]["img_x_pixels"]
        )
        img_height = int(
            self.configuration["experiment"]["CameraParameters"]["img_y_pixels"]
        )
        if img_width == self.img_width and img_height == self.img_height:
            return

        self.data_buffer = self.model.get_data_buffer(img_width, img_height)
        self.img_width = img_width
        self.img_height = img_height

    def update_acquire_control(self):
        """Update the acquire control based on the current experiment parameters."""
        self.view.acqbar.stop_stage.config(
            command=self.stage_controller.stop_button_handler
        )

    def change_microscope(self, microscope_name):
        """Change the microscope configuration.

        Parameters
        ----------
        microscope_name : string
            Name of the microscope to change to.
        """
        self.configuration["experiment"]["MicroscopeState"][
            "microscope_name"
        ] = microscope_name
        if self.configuration_controller.change_microscope():
            # update widgets
            self.stage_controller.initialize()
            self.channels_tab_controller.initialize()
            self.camera_setting_controller.update_camera_device_related_setting()
            self.camera_setting_controller.calculate_physical_dimensions()
            if (
                hasattr(self, "waveform_popup_controller")
                and self.waveform_popup_controller
            ):
                self.waveform_popup_controller.populate_experiment_values()
            self.camera_view_controller.update_snr()

    def initialize_cam_view(self):
        """Populate view tab.

        Populate widgets with necessary data from
        config file via config controller. For the entire view tab.
        Sets the minimum and maximum counts
        for when the data is not being autoscaled.

        Returns
        -------
        None
        """
        # Populating Min and Max Counts
        minmax_values = [0, 2**16 - 1]
        self.camera_view_controller.initialize("minmax", minmax_values)
        image_metrics = [1, 0, 0]
        self.camera_view_controller.initialize("image", image_metrics)

    def populate_experiment_setting(self, file_name=None, in_initialize=False):
        """Load experiment file and populate model.experiment and configure view.

        Confirms that the experiment file exists.
        Sends the experiment file to the model and the controller.
        Populates the GUI with these settings.

        Parameters
        __________
        file_name : string
            file_name = path to the non-default experiment yaml file.

        """
        # read the new file and update info of the configuration dict
        if not in_initialize:
            update_config_dict(self.manager, self.configuration, "experiment", file_name)
            verify_experiment_config(self.manager, self.configuration)

        # update buffer
        self.update_buffer()

        # Configure GUI
        microscope_name = self.configuration["experiment"]["MicroscopeState"][
            "microscope_name"
        ]
        self.configuration_controller.change_microscope()
        self.menu_controller.resolution_value.set(
            f"{microscope_name} "
            f"{self.configuration['experiment']['MicroscopeState']['zoom']}"
        )
        self.menu_controller.disable_stage_limits.set(
            0 if self.configuration["experiment"]["StageParameters"]["limits"] else 1
        )

        self.acquire_bar_controller.populate_experiment_values()
        # self.stage_controller.populate_experiment_values()
        self.multiposition_tab_controller.set_positions(
            self.configuration["experiment"]["MultiPositions"]
        )
        self.channels_tab_controller.populate_experiment_values()
        self.camera_setting_controller.populate_experiment_values()

        # autofocus popup
        if hasattr(self, "af_popup_controller"):
            self.af_popup_controller.populate_experiment_values()

        # set widget modes
        self.set_mode_of_sub("stop")
        self.stage_controller.initialize()

    def update_experiment_setting(self):
        """Update model.experiment according to values in the GUI

        Collect settings from sub-controllers will validate the value, if something
        is wrong, it will return False

        """
        # acquire_bar_controller - update image mode
        self.configuration["experiment"]["MicroscopeState"][
            "image_mode"
        ] = self.acquire_bar_controller.get_mode()
        self.camera_setting_controller.update_experiment_values()

        # TODO: validate experiment dict
        if self.configuration["experiment"]["MicroscopeState"]["scanrange"] == 0:
            return False
        if self.configuration["experiment"]["MicroscopeState"]["number_z_steps"] < 1:
            return False
        return True

    def resize(self, event):
        def refresh(width, height):
            if width < 1200 or height < 600:
                return
            self.view.camera_waveform["width"] = (
                width - self.view.frame_left.winfo_width() - 81
            )
            self.view.camera_waveform["height"] = height - 110

        if event.widget != self.view.scroll_frame:
            return
        if self.resizie_event_id:
            self.view.after_cancel(self.resizie_event_id)
        self.resizie_event_id = self.view.after(
            1000, lambda: refresh(event.width, event.height)
        )

    def prepare_acquire_data(self):
        """Prepare the acquisition data.

        Updates model.experiment.
        Sets sub-controller's mode to 'live' when 'continuous is selected, or 'stop'.
        """
        if not self.update_experiment_setting():
            messagebox.showerror(
                title="Warning",
                message="There are some missing/wrong settings! "
                "Cannot start acquisition!",
            )
            return False
        # update multi-positions
        positions = self.multiposition_tab_controller.get_positions()
        update_config_dict(
            self.manager,
            self.configuration["experiment"],
            "MultiPositions",
            positions,
        )
        self.configuration["experiment"]["MicroscopeState"][
            "multiposition_count"
        ] = len(positions)

        # set waveform template
        if self.acquire_bar_controller.mode == "confocal-projection":
            self.configuration["experiment"]["MicroscopeState"][
                "waveform_template"
            ] = "Confocal-Projection"
        else:
            self.configuration["experiment"]["MicroscopeState"][
                "waveform_template"
            ] = "Default"

        # update real image width and height
        self.set_mode_of_sub(self.acquire_bar_controller.mode)
        self.update_buffer()
        return True

    def set_mode_of_sub(self, mode):
        """Communicates imaging mode to sub-controllers.

        Parameters
        __________
        mode : string
            string = 'live', 'stop'
        """
        self.channels_tab_controller.set_mode(mode)
        self.camera_view_controller.set_mode(mode)
        self.camera_setting_controller.set_mode(mode)
        self.waveform_tab_controller.set_mode(mode)
        if mode == "stop":
            # GUI Failsafe
            self.acquire_bar_controller.stop_acquire()
            # self.menu_controller.feature_id_val.set(0)

    def execute(self, command, *args):
        """Functions listens to the Sub_Gui_Controllers.

        The controller.experiment is passed as
        an argument to the model, which then overwrites
        the model.experiment.
        Workaround due to model being in a sub-process.

        Parameters
        __________
        args* : function-specific passes.
        """

        if command == "joystick_toggle":
            if self.stage_controller.joystick_is_on:
                self.execute("stop_stage")

        elif command == "stage":
            """Creates a thread and uses it to call the model to move stage

            Parameters
            __________
            args[0] : dict
                dict = {'x': value, 'y': value, 'z': value, 'theta': value, 'f': value}
            """
            self.threads_pool.createThread(
                "model", self.move_stage, args=({args[1] + "_abs": args[0]},)
            )

        elif command == "stop_stage":
            """Creates a thread and uses it to call the model to stop stage"""
            self.threads_pool.createThread("stop_stage", self.stop_stage)

        elif command == "move_stage_and_update_info":
            """update stage view to show the position

            Parameters
            __________
            args[0] : dict
                dict = {'x': value, 'y': value, 'z': value, 'theta': value, 'f': value}
            """
            self.stage_controller.set_position(args[0])

        elif command == "move_stage_and_acquire_image":
            """update stage and acquire an image

            Parameters
            __________
            args[0] : dict
                dict = {'x': value, 'y': value, 'z': value, 'theta': value, 'f': value}
            """
            stage_pos = dict(map(lambda axis: (axis + "_abs", args[0][axis]), args[0]))
            self.move_stage(stage_pos)
            self.update_stage_controller_silent(stage_pos)
            self.acquire_bar_controller.set_mode("single")
            self.execute("acquire")

        elif command == "get_stage_position":
            """Returns the current stage position

            Returns
            -------
                dict = {'x': value, 'y': value, 'z': value, 'theta': value, 'f': value}
            """
            return self.stage_controller.get_position()

        elif command == "mark_position":
            """Appends a position to the multi-position list.

            Parameters
            __________
            args[0] : dict
                dict = {'x': value, 'y': value, 'z': value, 'theta': value, 'f': value}
                values are in float64
            """
            self.multiposition_tab_controller.append_position(args[0])

        elif command == "resolution":
            """Changes the resolution mode and zoom position.

            Recalculates FOV_X and FOV_Y
            If Waveform Popup is open, communicates changes to it.

            Parameters
            ----------
            args : dict
                dict = {'resolution_mode': self.resolution,
                'zoom': self.mag,
                'laser_info': self.resolution_info[
                'remote_focus_constants'][self.resolution][self.mag]
                }
            """
            microscope_name, zoom = self.menu_controller.resolution_value.get().split()
            if (
                microscope_name
                != self.configuration["experiment"]["MicroscopeState"][
                    "microscope_name"
                ]
            ):
                self.change_microscope(microscope_name)
            self.configuration["experiment"]["MicroscopeState"]["zoom"] = zoom
            work_thread = self.threads_pool.createThread(
                "model", lambda: self.model.run_command("update_setting", "resolution")
            )
            work_thread.join()

        elif command == "set_save":
            """Set whether the image will be saved.

            Parameters
            __________
            args : Boolean
                is_save = True/False
            """
            self.acquire_bar_controller.set_save_option(args[0])
            self.view.settings.channels_tab.stack_timepoint_frame.save_data.set(args[0])

        elif command == "update_setting":
            """Called by the Waveform Constants Popup Controller
            to update the Waveform constants settings in memory.

            Parameters
            __________
            args[0] : string
                string = 'resolution' or 'waveform' or 'galvo'...
            args[1] : dict
                dict = {
                'resolution_mode': self.resolution,
                'zoom': self.mag,
                'laser_info': self.resolution_info[
                'remote_focus_constants'][self.resolution][self.mag]
                }
            """
            self.threads_pool.createThread(
                "model", lambda: self.model.run_command("update_setting", *args)
            )

        elif command == "stage_limits":
            self.stage_controller.stage_limits = args[0]
            self.threads_pool.createThread(
                "model", lambda: self.model.run_command("stage_limits", *args)
            )

        elif command == "autofocus":
            """Execute autofocus routine."""
            self.threads_pool.createThread(
                "camera",
                self.capture_image,
                args=("autofocus", "live", *args),
            )

        elif command == "load_feature":
            """Tell model to load/unload features."""
            self.threads_pool.createThread(
                "model", lambda: self.model.run_command("load_feature", *args)
            )

        elif command == "acquire_and_save":
            """Acquire data and save it.

            Prepares the acquisition data.
            Creates the file directory for saving the data.
            Saves the experiment file to that directory.
            Acquires the data.

            Parameters
            __________
            args[0] : dict
                dict = self.save_settings from the experiment.yaml file.

            """
            if not self.prepare_acquire_data():
                self.acquire_bar_controller.stop_acquire()
                return
            saving_settings = self.configuration["experiment"]["Saving"]
            file_directory = create_save_path(saving_settings)
            save_yaml_file(
                file_directory,
                self.configuration["experiment"],
                filename="experiment.yml",
            )
            self.camera_setting_controller.solvent = self.configuration["experiment"][
                "Saving"
            ]["solvent"]
            self.camera_setting_controller.calculate_physical_dimensions()
            self.execute("acquire")

        elif command == "acquire":
            """Acquire data.

            Triggered when the Acquire button is hit by the user in the GUI.

            Prepares the acquisition data.

            Parameters
            __________
            args[0] : string
                string = 'continuous', 'z-stack', 'single', or 'projection'
            """
            # Prepare data
            if not self.prepare_acquire_data():
                self.acquire_bar_controller.stop_acquire()
                return

            # ask user to verify feature list parameters if in "customized" mode
            if self.acquire_bar_controller.mode == "customized":
                feature_id = self.menu_controller.feature_id_val.get()
                if feature_id > 0:
                    if hasattr(self, "features_popup_controller"):
                        self.features_popup_controller.exit_func()
                    feature_list_popup = FeatureListPopup(
                        self.view, title="Feature List Configuration"
                    )
                    self.features_popup_controller = FeaturePopupController(
                        feature_list_popup, self
                    )
                    self.features_popup_controller.populate_feature_list(feature_id)
                    # wait until close the popup windows
                    self.view.wait_window(feature_list_popup.popup)

            # if select 'ilastik segmentation',
            # 'show segmentation',
            # and in 'single acquisition'
            self.camera_view_controller.display_mask_flag = (
                self.acquire_bar_controller.mode == "single"
                and self.menu_controller.feature_id_val.get() == 4
                and self.ilastik_controller.show_segmentation_flag
            )

            self.stop_acquisition_flag = False
            self.launch_additional_microscopes()

            self.threads_pool.createThread(
                "camera",
                self.capture_image,
                args=(
                    "acquire",
                    self.acquire_bar_controller.mode,
                ),
            )

        elif command == "stop_acquire":
            """Stop the acquisition."""
            self.stop_acquisition_flag = True

            # self.model.run_command('stop')
            self.sloppy_stop()
            self.menu_controller.feature_id_val.set(0)

            # clear show_img_pipe
            while self.show_img_pipe.poll():
<<<<<<< HEAD
                image_id = self.show_img_pipe.recv()  # noqa
=======
                # TODO: image_id never called.
                self.show_img_pipe.recv()
                # image_id = self.show_img_pipe.recv()
>>>>>>> ee6e6596

        elif command == "exit":
            """Exit the program."""
            # Save current GUI settings to .ASLM/config/experiment.yml file.
            self.sloppy_stop()
            # self.menu_controller.feature_id_val.set(0)

            self.update_experiment_setting()
            file_directory = os.path.join(get_aslm_path(), "config")
            save_yaml_file(
                file_directory=file_directory,
                content_dict=self.configuration["experiment"],
                filename="experiment.yml",
            )
            if hasattr(self, "waveform_popup_controller"):
                self.waveform_popup_controller.save_waveform_constants()

            self.model.run_command("terminate")
            self.model = None
            self.event_queue.put(("stop", ""))
            self.threads_pool.clear()
            sys.exit()

        logger.info(f"ASLM Controller - command passed from child, {command}, {args}")

    def sloppy_stop(self):
        """Keep trying to stop the model until successful.

        TODO: Delete this function!!!

        This is set up to get around the conflict between
        self.threads_pool.createThread('model', target)
        commands and the need to stop as abruptly as
        possible when the user hits stop. Here we leverage
        ObjectInSubprocess's refusal to let us access
        the model from two threads to our advantage, and just
        try repeatedly until we get a command in front
        of the next command in the model threads_pool resource.
        We should instead pause the model thread pool
        and interject our stop command, or clear the queue
        in threads_pool.
        """
        e = RuntimeError
        while e == RuntimeError:
            try:
                self.model.run_command("stop")
                e = None
            except RuntimeError:
                e = RuntimeError

    def capture_image(self, command, mode, *args):
        """Trigger the model to capture images.

        Parameters
        ----------
        command : string
            string = 'acquire' or 'autofocus'
        mode : string
            string = 'continuous', 'z-stack', 'single', or 'projection'
        """
        self.camera_view_controller.image_count = 0

        # Start up Progress Bars
        images_received = 0
        self.acquire_bar_controller.progress_bar(
            images_received=images_received,
            microscope_state=self.configuration["experiment"]["MicroscopeState"],
            mode=mode,
            stop=False,
        )
        try:
            self.model.run_command(command, *args)
        except Exception as e:
            messagebox.showerror(
<<<<<<< HEAD
                title="Warning",
                message=f"There are something wrong! Cannot start acquisition!\n{e}",
=======
                title="Error:",
                message=f"WARNING:\n{e}",
>>>>>>> ee6e6596
            )
            self.set_mode_of_sub("stop")
            return
        self.acquire_bar_controller.view.acquire_btn.configure(text="Stop")
        self.acquire_bar_controller.view.acquire_btn.configure(state="normal")

        self.camera_view_controller.initialize_non_live_display(
            self.data_buffer,
            self.configuration["experiment"]["MicroscopeState"],
            self.configuration["experiment"]["CameraParameters"],
        )

        self.stop_acquisition_flag = False

        while True:
            if self.stop_acquisition_flag:
                break
            # Receive the Image and log it.
            image_id = self.show_img_pipe.recv()
            logger.info(f"ASLM Controller - Received Image: {image_id}")

            if image_id == "stop":
                break
            if not isinstance(image_id, int):
                logger.debug(
                    f"ASLM Controller - Something wrong happened, stop the model!, "
                    f"{image_id}"
                )
                self.execute("stop_acquire")

            # Display the Image in the View
            self.camera_view_controller.try_to_display_image(image_id=image_id)
            images_received += 1

            # Update progress bar.
            self.acquire_bar_controller.progress_bar(
                images_received=images_received,
                microscope_state=self.configuration["experiment"]["MicroscopeState"],
                mode=mode,
                stop=False,
            )

        logger.info(f"ASLM Controller - Captured {images_received}, " f"{mode} Images")

        # Stop Progress Bars
        self.acquire_bar_controller.progress_bar(
            images_received=images_received,
            microscope_state=self.configuration["experiment"]["MicroscopeState"],
            mode=mode,
            stop=True,
        )
        self.set_mode_of_sub("stop")

    def launch_additional_microscopes(self):
        def display_images(camera_view_controller, show_img_pipe, data_buffer):
            camera_view_controller.initialize_non_live_display(
                data_buffer,
                self.configuration["experiment"]["MicroscopeState"],
                self.configuration["experiment"]["CameraParameters"],
            )
            images_received = 0
            while True:
                if self.stop_acquisition_flag:
                    break
                # Receive the Image and log it.
                image_id = show_img_pipe.recv()
                logger.info(f"ASLM Controller - Received Image: {image_id}")

                if image_id == "stop":
                    break
                if not isinstance(image_id, int):
                    logger.debug(
                        f"ASLM Controller - Something wrong happened in additional "
                        f"microscope!, {image_id}"
                    )
                    break

                # Display the Image in the View
                try:
                    camera_view_controller.try_to_display_image(
                        image_id=image_id,
                    )
                except tkinter._tkinter.TclError:
                    print("Can't show images for the additional microscope!")
                    break
                images_received += 1

        # destroy unnecessary additional microscopes
        temp = []
        for microscope_name in self.additional_microscopes:
            if microscope_name not in self.additional_microscopes_configs:
                temp.append(microscope_name)
        for microscope_name in temp:
            del self.additional_microscopes[microscope_name]
            self.model.destroy_virtual_microscope(microscope_name)

        # show additional camera view popup
        for microscope_name in self.additional_microscopes_configs:
            if microscope_name not in self.additional_microscopes:
                show_img_pipe = self.model.create_pipe(
                    f"{microscope_name}_show_img_pipe"
                )
                data_buffer = self.model.launch_virtual_microscope(
                    microscope_name,
                    self.additional_microscopes_configs[microscope_name],
                )

                self.additional_microscopes[microscope_name] = {
                    "show_img_pipe": show_img_pipe,
                    "data_buffer": data_buffer,
                }
            if (
                self.additional_microscopes[microscope_name].get(
                    "camera_view_controller", None
                )
                is None
            ):
                popup_window = CameraViewPopupWindow(self.view, microscope_name)
                camera_view_controller = CameraViewController(
                    popup_window.camera_view, self
                )
                camera_view_controller.data_buffer = self.additional_microscopes[
                    microscope_name
                ]["data_buffer"]
                popup_window.popup.bind("<Configure>", camera_view_controller.resize)
                self.additional_microscopes[microscope_name][
                    "camera_view_controller"
                ] = camera_view_controller
                popup_window.popup.protocol(
                    "WM_DELETE_WINDOW",
                    combine_funcs(
                        popup_window.popup.dismiss,
                        lambda: self.additional_microscopes[microscope_name].pop(
                            "camera_view_controller"
                        ),
                    ),
                )

            # clear show_img_pipe
            show_img_pipe = self.additional_microscopes[microscope_name][
                "show_img_pipe"
            ]
            while show_img_pipe.poll():
                image_id = show_img_pipe.recv()
                if image_id == "stop":
                    break

            # start thread
            capture_img_thread = threading.Thread(
                target=display_images,
                args=(
                    self.additional_microscopes[microscope_name][
                        "camera_view_controller"
                    ],
                    show_img_pipe,
                    self.additional_microscopes[microscope_name]["data_buffer"],
                ),
            )
            capture_img_thread.start()

    def move_stage(self, pos_dict):
        """Trigger the model to move the stage.

        Parameters
        ----------
        pos_dict : dict
            Dictionary of axis positions
        """
        # Update our local stage dictionary
        update_stage_dict(self, pos_dict)

        # Pass to model
        self.model.move_stage(pos_dict)

    def stop_stage(self):
        """Stop the stage.

        Grab the stopped position from the stage
        and update the GUI control values accordingly.
        """
        self.model.stop_stage()

    def update_stage_controller_silent(self, ret_pos_dict):
        """Send updates to the stage GUI

        Parameters
        ----------
        ret_pos_dict : dict
            Dictionary of axis positions
        """
        stage_gui_dict = {}
        for axis, val in ret_pos_dict.items():
            ax = axis.split("_")[0]
            stage_gui_dict[ax] = val
        self.stage_controller.set_position_silent(stage_gui_dict)

    def update_event(self):
        while True:
            event, value = self.event_queue.get()
            if event == "waveform":
                # Update the waveform plot.
                self.waveform_tab_controller.update_waveforms(
                    waveform_dict=value,
                    sample_rate=self.configuration_controller.daq_sample_rate,
                )
            elif event == "multiposition":
                # Update the multi-position tab without appending to the list
                update_table(
                    table=self.view.settings.multiposition_tab.multipoint_list.get_table(),
                    pos=value,
                )
                self.channels_tab_controller.is_multiposition_val.set(True)
                self.channels_tab_controller.toggle_multiposition()

            elif event == "ilastik_mask":
                # Display the ilastik mask
                self.camera_view_controller.display_mask(mask=value)

            elif event == "autofocus":
                # Display the autofocus plot
                if hasattr(self, "af_popup_controller"):
                    self.af_popup_controller.display_plot(
                        data=value[0], line_plot=value[1], clear_data=value[2]
                    )

            elif event == "stop":
                # Stop the software
                break

            elif event == "update_stage":
                for _ in range(10):
                    try:
                        self.update_stage_controller_silent(value)
                        break
                    except RuntimeError:
                        time.sleep(0.001)
                        pass

            elif event == "framerate":
                self.camera_setting_controller.framerate_widgets["max_framerate"].set(
                    value
                )

    # def exit_program(self):
    #     """Exit the program.

    #     This function is called when the user clicks the exit button in the GUI.
    #     """
    #     if messagebox.askyesno("Exit", "Are you sure?"):
    #         logger.info("Exiting Program")
    #         self.execute("exit")
    #         sys.exit()<|MERGE_RESOLUTION|>--- conflicted
+++ resolved
@@ -73,12 +73,8 @@
 from aslm.config.config import (
     load_configs,
     update_config_dict,
-<<<<<<< HEAD
-    verify_configuration,
-=======
     verify_experiment_config,
     verify_waveform_constants,
->>>>>>> ee6e6596
     get_aslm_path,
 )
 from aslm.tools.file_functions import create_save_path, save_yaml_file
@@ -339,7 +335,9 @@
         """
         # read the new file and update info of the configuration dict
         if not in_initialize:
-            update_config_dict(self.manager, self.configuration, "experiment", file_name)
+            update_config_dict(
+                self.manager, self.configuration, "experiment", file_name
+            )
             verify_experiment_config(self.manager, self.configuration)
 
         # update buffer
@@ -719,13 +717,9 @@
 
             # clear show_img_pipe
             while self.show_img_pipe.poll():
-<<<<<<< HEAD
-                image_id = self.show_img_pipe.recv()  # noqa
-=======
                 # TODO: image_id never called.
                 self.show_img_pipe.recv()
                 # image_id = self.show_img_pipe.recv()
->>>>>>> ee6e6596
 
         elif command == "exit":
             """Exit the program."""
@@ -800,13 +794,8 @@
             self.model.run_command(command, *args)
         except Exception as e:
             messagebox.showerror(
-<<<<<<< HEAD
-                title="Warning",
-                message=f"There are something wrong! Cannot start acquisition!\n{e}",
-=======
                 title="Error:",
                 message=f"WARNING:\n{e}",
->>>>>>> ee6e6596
             )
             self.set_mode_of_sub("stop")
             return
