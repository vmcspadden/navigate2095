# Copyright (c) 2021-2022  The University of Texas Southwestern Medical Center.
# All rights reserved.

# Redistribution and use in source and binary forms, with or without
# modification, are permitted for academic and research use only
# (subject to the limitations in the disclaimer below)
# provided that the following conditions are met:

#      * Redistributions of source code must retain the above copyright notice,
#      this list of conditions and the following disclaimer.

#      * Redistributions in binary form must reproduce the above copyright
#      notice, this list of conditions and the following disclaimer in the
#      documentation and/or other materials provided with the distribution.

#      * Neither the name of the copyright holders nor the names of its
#      contributors may be used to endorse or promote products derived from this
#      software without specific prior written permission.

# NO EXPRESS OR IMPLIED LICENSES TO ANY PARTY'S PATENT RIGHTS ARE GRANTED BY
# THIS LICENSE. THIS SOFTWARE IS PROVIDED BY THE COPYRIGHT HOLDERS AND
# CONTRIBUTORS "AS IS" AND ANY EXPRESS OR IMPLIED WARRANTIES, INCLUDING, BUT NOT
# LIMITED TO, THE IMPLIED WARRANTIES OF MERCHANTABILITY AND FITNESS FOR A
# PARTICULAR PURPOSE ARE DISCLAIMED. IN NO EVENT SHALL THE COPYRIGHT HOLDER OR
# CONTRIBUTORS BE LIABLE FOR ANY DIRECT, INDIRECT, INCIDENTAL, SPECIAL,
# EXEMPLARY, OR CONSEQUENTIAL DAMAGES (INCLUDING, BUT NOT LIMITED TO,
# PROCUREMENT OF SUBSTITUTE GOODS OR SERVICES; LOSS OF USE, DATA, OR PROFITS; OR
# BUSINESS INTERRUPTION) HOWEVER CAUSED AND ON ANY THEORY OF LIABILITY, WHETHER
# IN CONTRACT, STRICT LIABILITY, OR TORT (INCLUDING NEGLIGENCE OR OTHERWISE)
# ARISING IN ANY WAY OUT OF THE USE OF THIS SOFTWARE, EVEN IF ADVISED OF THE
# POSSIBILITY OF SUCH DAMAGE.


#  Standard Library Imports
from multiprocessing import Manager
import tkinter
from tkinter import filedialog, messagebox
import multiprocessing as mp
import threading
import sys

# Third Party Imports

# Local View Imports
from aslm.view.main_application_window import MainApp as view
<<<<<<< HEAD
from aslm.view.popups.waveform_parameter_popup_window import (
    WaveformParameterPopupWindow,
)
from aslm.view.popups.camera_view_popup_window import CameraViewPopupWindow
from aslm.view.popups.autofocus_setting_popup import AutofocusPopup
from aslm.view.popups.ilastik_setting_popup import ilastik_setting_popup
from aslm.view.popups.help_popup import HelpPopup
from aslm.view.popups.camera_map_setting_popup import CameraMapSettingPopup
=======
from aslm.view.menus.waveform_parameter_popup_window import WaveformParameterPopupWindow
from aslm.view.menus.camera_view_popup_window import CameraViewPopupWindow
from aslm.view.menus.autofocus_setting_popup import AutofocusPopup
from aslm.view.menus.ilastik_setting_popup import ilastik_setting_popup
from aslm.view.menus.adaptiveoptics_popup import adaptiveoptics_popup
from aslm.view.menus.help_popup import HelpPopup
from aslm.view.menus.camera_map_setting_popup import CameraMapSettingPopup


from aslm.config.config import load_configs, update_config_dict
>>>>>>> a12cb9d8

# Local Sub-Controller Imports
from aslm.controller.sub_controllers.help_popup_controller import HelpPopupController
from aslm.controller.configuration_controller import ConfigurationController
from aslm.controller.sub_controllers import (
    IlastikPopupController,
    CameraMapSettingPopupController,
    AutofocusPopupController,
    WaveformPopupController,
    KeystrokeController,
    WaveformTabController,
    StageController,
    CameraSettingController,
    CameraViewController,
    MultiPositionController,
    ChannelsTabController,
    AcquireBarController,
    MicroscopePopupController,
)
<<<<<<< HEAD
=======
from aslm.controller.sub_controllers.adaptiveoptics_popup_controller import AdaptiveOpticsPopupController
from aslm.tools.file_functions import create_save_path, save_yaml_file
from aslm.tools.common_functions import combine_funcs
>>>>>>> a12cb9d8
from aslm.controller.thread_pool import SynchronizedThreadPool

# Local Model Imports
from aslm.model.model import Model
from aslm.model.concurrency.concurrency_tools import ObjectInSubprocess

# Misc. Local Imports
from aslm.config.config import load_configs, update_config_dict
from aslm.tools.file_functions import create_save_path, save_yaml_file
from aslm.tools.common_dict_tools import update_stage_dict
from aslm.tools.multipos_table_tools import update_table
from aslm.tools.common_functions import combine_funcs

# Logger Setup
import logging

p = __name__.split(".")[1]
logger = logging.getLogger(p)


class Controller:
    """ASLM Controller

    Parameters
    ----------
    root : Tk top-level widget.
        Tk.tk GUI instance.
    splash_screen : Tk top-level widget.
        Tk.tk GUI instance.
    configuration_path : string
        Path to the configuration yaml file.
        Provides global microscope configuration parameters.
    experiment_path : string
        Path to the experiment yaml file.
        Provides experiment-specific microscope configuration.
    waveform_constants_path : string
        Path to the waveform constants yaml file.
        Provides magnification and wavelength-specific parameters.
    rest_api_path : string
        Path to the REST API yaml file.
        Provides REST API configuration parameters.
    waveform_templates_path : string
        Path to the waveform templates yaml file.
        Provides waveform templates for each channel.
    use_gpu : Boolean
        Flag for utilizing CUDA functionality.
    *args :
        Command line input arguments for non-default
        file paths or using synthetic hardware modes.
    """

    def __init__(
        self,
        root,
        splash_screen,
        configuration_path,
        experiment_path,
        waveform_constants_path,
        rest_api_path,
        waveform_templates_path,
        use_gpu,
        args,
    ):

        # Create a thread pool
        self.threads_pool = SynchronizedThreadPool()
        self.event_queue = mp.Queue(
            100
        )  # pass events from the model to the view via controller
        # accepts tuples, ('event_name', value)

        # Create a shared memory manager
        self.manager = Manager()
        self.configuration = load_configs(
            self.manager,
            configuration=configuration_path,
            experiment=experiment_path,
            waveform_constants=waveform_constants_path,
            rest_api_config=rest_api_path,
            waveform_templates=waveform_templates_path,
        )

        # Initialize the Model
        self.model = ObjectInSubprocess(
            Model, use_gpu, args, self.configuration, event_queue=self.event_queue
        )

        logger.info(f"Spec - Configuration Path: {configuration_path}")
        logger.info(f"Spec - Experiment Path: {experiment_path}")
        logger.info(f"Spec - Waveform Constants Path: {waveform_constants_path}")
        logger.info(f"Spec - Rest API Path: {rest_api_path}")

        # Wire up pipes
        self.show_img_pipe = self.model.create_pipe("show_img_pipe")

        # save default experiment file
        self.default_experiment_file = experiment_path

        # waveform setting file
        self.waveform_constants_path = waveform_constants_path

        # Configuration Reader
        self.configuration_controller = ConfigurationController(self.configuration)

        # Initialize the View
        self.view = view(root)
        self.view.root.protocol("WM_DELETE_WINDOW", self.exit_program)

        # Sub Gui Controllers
        # Acquire bar, channels controller,
        # camera view, camera settings,
        # stage, waveforms, menus.
        self.acquire_bar_controller = AcquireBarController(
            self.view.acqbar, self.view.settings.channels_tab, self
        )

        self.channels_tab_controller = ChannelsTabController(
            self.view.settings.channels_tab, self
        )

        self.multiposition_tab_controller = MultiPositionController(
            self.view.settings.multiposition_tab.multipoint_list, self
        )

        self.camera_view_controller = CameraViewController(
            self.view.camera_waveform.camera_tab, self
        )

        self.camera_setting_controller = CameraSettingController(
            self.view.settings.camera_settings_tab, self
        )

        # Stage Controller
        self.stage_controller = StageController(
            self.view.settings.stage_control_tab,
            self.view,
            self.camera_view_controller.canvas,
            self,
        )

        # Waveform Controller
        self.waveform_tab_controller = WaveformTabController(
            self.view.camera_waveform.waveform_tab, self
        )

        # Keystroke Controller
        self.keystroke_controller = KeystrokeController(self.view, self)

        # Bonus config
        self.update_acquire_control()

        t = threading.Thread(target=self.update_event)
        t.start()

        # self.microscope = self.configuration['configuration']
        # ['microscopes'].keys()[0]  # Default to the first microscope

        self.initialize_menus(args.synthetic_hardware)

        # Create default data buffer
        self.img_width = 0
        self.img_height = 0
        self.data_buffer = None
        self.additional_microscopes = {}
        self.additional_microscopes_configs = {}

        # Set view based on model.experiment
        self.populate_experiment_setting(in_initialize=True)

        # Camera View Tab
        self.initialize_cam_view()

        # destroy splash screen and show main screen
        splash_screen.destroy()
        root.deiconify()

    def update_buffer(self):
        """Update the buffer size according to the camera
        dimensions listed in the experimental parameters.

        Returns
        -------
        self.img_width : int
            Number of x_pixels from microscope configuration file.
        self.image_height : int
            Number of y_pixels from microscope configuration file.
        self.data_buffer : SharedNDArray
            Pre-allocated shared memory array.
            Size dictated by x_pixels, y_pixels, an number_of_frames in
            configuration file.
        """
        img_width = int(
            self.configuration["experiment"]["CameraParameters"]["x_pixels"]
        )
        img_height = int(
            self.configuration["experiment"]["CameraParameters"]["y_pixels"]
        )
        if img_width == self.img_width and img_height == self.img_height:
            return

        self.data_buffer = self.model.get_data_buffer(img_width, img_height)
        self.img_width = img_width
        self.img_height = img_height

    def update_acquire_control(self):
        """Update the acquire control based on the current experiment parameters."""
        self.view.acqbar.stop_stage.config(
            command=self.stage_controller.stop_button_handler
        )

    def change_microscope(self, microscope_name):
        """Change the microscope configuration.

        Parameters
        ----------
        microscope_name : string
            Name of the microscope to change to.
        """
        self.configuration["experiment"]["MicroscopeState"][
            "microscope_name"
        ] = microscope_name
        if self.configuration_controller.change_microscope():
            # update widgets
            self.stage_controller.initialize()
            self.channels_tab_controller.initialize()

    def initialize_cam_view(self):
        """Populate view tab.

        Populate widgets with necessary data from
        config file via config controller. For the entire view tab.
        Sets the minimum and maximum counts
        for when the data is not being autoscaled.

        Returns
        -------
        None
        """
        # Populating Min and Max Counts
        minmax_values = [0, 2**16 - 1]
        self.camera_view_controller.initialize("minmax", minmax_values)
        image_metrics = [1, 0, 0]
        self.camera_view_controller.initialize("image", image_metrics)

    def initialize_menus(self, is_synthetic_hardware=False):
        """Initialize menus
        This function defines all the menus in the menubar

        Parameters
        ----------
        is_synthetic_hardware : bool
            If True, then the hardware is simulated.
            If False, then the hardware is real.

        Returns
        -------
        configuration_controller : class
            Camera view sub-controller.

        """

        def new_experiment():
            """Create a new experiment file."""
            self.populate_experiment_setting(self.default_experiment_file)

        def load_experiment():
            """Load an experiment file."""
            filename = filedialog.askopenfilename(
                defaultextension=".yml", filetypes=[("Yaml files", "*.yml *.yaml")]
            )
            if not filename:
                return
            self.populate_experiment_setting(filename)

        def save_experiment():
            """Save an experiment file.

            Updates model.experiment and saves it to file.
            """
            if not self.update_experiment_setting():
                tkinter.messagebox.showerror(
                    title="Warning",
                    message="Incorrect/missing settings. "
                    "Cannot save current experiment file.",
                )
                return
            filename = filedialog.asksaveasfilename(
                defaultextension=".yml", filetypes=[("Yaml file", "*.yml *.yaml")]
            )
            if not filename:
                return
            save_yaml_file("", self.configuration["experiment"], filename)

        def load_images():
            """Load images from a file."""
            filenames = filedialog.askopenfilenames(
                defaultextension=".tif", filetypes=[("tiff files", "*.tif *.tiff")]
            )
            if not filenames:
                return
            self.model.load_images(filenames)

        def popup_waveform_setting():
            if hasattr(self, "waveform_popup_controller"):
                self.waveform_popup_controller.showup()
                return
            waveform_constants_popup = WaveformParameterPopupWindow(
                self.view, self.configuration_controller
            )
            self.waveform_popup_controller = WaveformPopupController(
                waveform_constants_popup, self, self.waveform_constants_path
            )

            self.waveform_popup_controller.populate_experiment_values()

        def popup_microscope_setting():
            """Pop up the microscope setting window.

            Parameters
            ----------
            None

            Returns
            -------
            None
            """
            if hasattr(self, "microscope_popup_controller"):
                self.microscope_popup_controller.showup()
                return
            microscope_info = self.model.get_microscope_info()
            self.microscope_popup_controller = MicroscopePopupController(
                self.view, self, microscope_info
            )

        def popup_autofocus_setting():
            """Pop up the Autofocus setting window."""
            if hasattr(self, "af_popup_controller"):
                self.af_popup_controller.showup()
                return
            af_popup = AutofocusPopup(self.view)
            self.af_popup_controller = AutofocusPopupController(af_popup, self)

        def popup_camera_map_setting():
            """Pop up the Camera Map setting window."""
            if hasattr(self, "camera_map_popup_controller"):
                self.camera_map_popup_controller.showup()
                return
            map_popup = CameraMapSettingPopup(self.view)
            self.camera_map_popup_controller = CameraMapSettingPopupController(
                map_popup, self
            )

        def popup_ilastik_setting():
            """Pop up the Ilastik setting window."""
            ilastik_popup_window = ilastik_setting_popup(self.view)
            ilastik_url = self.configuration["rest_api_config"]["Ilastik"]["url"]
            if hasattr(self, "ilastik_controller"):
                self.ilastik_controller.showup(ilastik_popup_window)
            else:
                self.ilastik_controller = IlastikPopupController(
                    ilastik_popup_window, self, ilastik_url
                )

        def popup_adaptiveoptics():
            if hasattr(self, 'adaptiveoptics_popup_controller'):
                self.adaptiveoptics_popup_controller.showup()
                return
            ao_popup = adaptiveoptics_popup(self.view)
            self.ao_popup_controller = AdaptiveOpticsPopupController(ao_popup, self)

        # Help popup
        def popup_help():
            """Pop up the help window."""
            if hasattr(self, "help_controller"):
                self.help_controller.showup()
                return
            help_pop = HelpPopup(self.view)
            self.help_controller = HelpPopupController(help_pop, self)

        menus_dict = {
            self.view.menubar.menu_file: {
                "New Experiment": new_experiment,
                "Load Experiment": load_experiment,
                "Save Experiment": save_experiment,
            },
            self.view.menubar.menu_multi_positions: {
                "Load Positions": (self.multiposition_tab_controller.load_positions),
                "Export Positions": (
                    self.multiposition_tab_controller.export_positions
                ),
                "Append Current Position": (
                    self.multiposition_tab_controller.add_stage_position
                ),
                "Generate Positions": (
                    self.multiposition_tab_controller.generate_positions
                ),
                "Move to Selected Position": (
                    self.multiposition_tab_controller.move_to_position
                ),
                # 'Sort Positions': ,
            },
        }
        for menu in menus_dict:
            menu_items = menus_dict[menu]
            for label in menu_items:
                menu.add_command(label=label, command=menu_items[label])

        # load images from disk in synthetic hardware
        if is_synthetic_hardware:
            self.view.menubar.menu_file.add_separator()
            self.view.menubar.menu_file.add_command(
                label="Load Images", command=load_images
            )
            self.view.menubar.menu_file.add_command(
                label="Unload Images", command=lambda: self.model.load_images(None)
            )

        # add resolution menu
        self.resolution_value = tkinter.StringVar()
        for microscope_name in self.configuration["configuration"][
            "microscopes"
        ].keys():
            zoom_positions = self.configuration["configuration"]["microscopes"][
                microscope_name
            ]["zoom"]["position"]
            if len(zoom_positions) > 1:
                sub_menu = tkinter.Menu(self.view.menubar.menu_resolution)
                self.view.menubar.menu_resolution.add_cascade(
                    menu=sub_menu, label=microscope_name
                )
                for res in zoom_positions.keys():
                    sub_menu.add_radiobutton(
                        label=res,
                        variable=self.resolution_value,
                        value=f"{microscope_name} {res}",
                    )
            else:
                self.view.menubar.menu_resolution.add_radiobutton(
                    label=microscope_name,
                    variable=self.resolution_value,
                    value=f"{microscope_name} {zoom_positions.keys()[0]}",
                )

        # event binding
        self.resolution_value.trace_add(
            "write",
            lambda *args: self.execute("resolution", self.resolution_value.get()),
        )

        # add separator
        self.view.menubar.menu_resolution.add_separator()

        # waveform popup
        self.view.menubar.menu_resolution.add_command(
            label="Waveform Parameters", command=popup_waveform_setting
        )
        # microscope setting popup
        self.view.menubar.menu_resolution.add_command(
            label="Configure Microscopes", command=popup_microscope_setting
        )

        # autofocus menu
        self.view.menubar.menu_autofocus.add_command(
            label="Autofocus", command=lambda: self.execute("autofocus")
        )
        self.view.menubar.menu_autofocus.add_command(
            label="setting", command=popup_autofocus_setting
        )

        # Help menu
        self.view.menubar.menu_help.add_command(label="Help", command=popup_help)

        # add-on features
        feature_list = [
            "None",
            "Switch Resolution",
            "Z Stack Acquisition",
            "Threshold",
            "Ilastik Segmentation",
            "Volume Search",
            "Time Series",
        ]
        self.feature_id_val = tkinter.IntVar(0)
        for i in range(len(feature_list)):
            self.view.menubar.menu_features.add_radiobutton(
                label=feature_list[i], variable=self.feature_id_val, value=i
            )
        self.feature_id_val.trace_add(
            "write",
            lambda *args: self.execute("load_feature", self.feature_id_val.get()),
        )
        self.view.menubar.menu_features.add_separator()
        self.view.menubar.menu_features.add_command(
            label='ilastik setting', command=popup_ilastik_setting
        )
        self.view.menubar.menu_features.add_command(
            label='Adaptive Optics', command=popup_adaptiveoptics
        )

        # disable ilastik menu
        self.view.menubar.menu_features.entryconfig(
            "Ilastik Segmentation", state="disabled"
        )
        self.view.menubar.menu_features.add_command(
            label="Camera offset and variance maps", command=popup_camera_map_setting
        )

    def populate_experiment_setting(self, file_name=None, in_initialize=False):
        """Load experiment file and populate model.experiment and configure view.

        Confirms that the experiment file exists.
        Sends the experiment file to the model and the controller.
        Populates the GUI with these settings.

        Parameters
        __________
        file_name : string
            file_name = path to the non-default experiment yaml file.

        """
        # read the new file and update info of the configuration dict
        update_config_dict(self.manager, self.configuration, "experiment", file_name)

        # update buffer
        self.update_buffer()

        # Configure GUI
        microscope_name = self.configuration["experiment"]["MicroscopeState"][
            "microscope_name"
        ]
        self.resolution_value.set(
            f"{microscope_name} "
            f"{self.configuration['experiment']['MicroscopeState']['zoom']}"
        )

        if in_initialize:
            # Force stage update (should have happened in self.resolution_value.set())
            ret_pos_dict = self.model.get_stage_position()
            update_stage_dict(self, ret_pos_dict)

        self.acquire_bar_controller.populate_experiment_values()
        # self.stage_controller.populate_experiment_values()
        self.multiposition_tab_controller.set_positions(
            self.configuration["experiment"]["MultiPositions"]["stage_positions"]
        )
        self.channels_tab_controller.populate_experiment_values()
        self.camera_setting_controller.populate_experiment_values()

        # set widget modes
        self.set_mode_of_sub("stop")

    def update_experiment_setting(self):
        """Update model.experiment according to values in the GUI

        Collect settings from sub-controllers
        sub-controllers will validate the value, if something is wrong, it will
        return False

        """
        # acquire_bar_controller - update image mode
        self.configuration["experiment"]["MicroscopeState"][
            "image_mode"
        ] = self.acquire_bar_controller.get_mode()
        self.camera_setting_controller.update_experiment_values()

        # TODO: validate experiment dict
        if self.configuration["experiment"]["MicroscopeState"]["scanrange"] == 0:
            return False
        return True

    def prepare_acquire_data(self):
        """Prepare the acquisition data.

        Updates model.experiment.
        Sets sub-controller's mode to 'live' when 'continuous is selected, or 'stop'.
        """
        if not self.update_experiment_setting():
            tkinter.messagebox.showerror(
                title="Warning",
                message="There are some missing/wrong settings! "
                "Cannot start acquisition!",
            )
            return False
        # update multi-positions
        positions = self.multiposition_tab_controller.get_positions()
        update_config_dict(
            self.manager,
            self.configuration["experiment"]["MultiPositions"],
            "stage_positions",
            positions,
        )

        # set waveform template
        if self.acquire_bar_controller.mode == "confocal-projection":
            self.configuration["experiment"]["MicroscopeState"]["waveform_template"] = "Confocal-Projection"
        else:
            self.configuration["experiment"]["MicroscopeState"]["waveform_template"] = "Default"

        self.set_mode_of_sub(self.acquire_bar_controller.mode)
        self.update_buffer()
        return True

    def set_mode_of_sub(self, mode):
        """Communicates imaging mode to sub-controllers.

        Parameters
        __________
        mode : string
            string = 'live', 'stop'
        """
        self.channels_tab_controller.set_mode(mode)
        self.camera_view_controller.set_mode(mode)
        self.camera_setting_controller.set_mode(mode)
        self.waveform_tab_controller.set_mode(mode)
        if mode == "stop":
            # GUI Failsafe
            self.acquire_bar_controller.stop_acquire()
            self.feature_id_val.set(0)

    def execute(self, command, *args):
        """Functions listens to the Sub_Gui_Controllers.

        The controller.experiment is passed as
        an argument to the model, which then overwrites
        the model.experiment.
        Workaround due to model being in a sub-process.

        Parameters
        __________
        args* : function-specific passes.
        """
        if command == "stage":
            """Creates a thread and uses it to call the model to move stage

            Parameters
            __________
            args[0] : dict
                dict = {'x': value, 'y': value, 'z': value, 'theta': value, 'f': value}
            """
            self.threads_pool.createThread(
                "model", self.move_stage, args=({args[1] + "_abs": args[0]},)
            )

        elif command == "stop_stage":
            """Creates a thread and uses it to call the model to stop stage"""
            self.threads_pool.createThread("stop_stage", self.stop_stage)

        elif command == "move_stage_and_update_info":
            """update stage view to show the position

            Parameters
            __________
            args[0] : dict
                dict = {'x': value, 'y': value, 'z': value, 'theta': value, 'f': value}
            """
            self.stage_controller.set_position(args[0])

        elif command == "move_stage_and_acquire_image":
            """update stage and acquire an image

            Parameters
            __________
            args[0] : dict
                dict = {'x': value, 'y': value, 'z': value, 'theta': value, 'f': value}
            """
            stage_pos = dict(map(lambda axis: (axis + "_abs", args[0][axis]), args[0]))
            self.move_stage(stage_pos)
            self.update_stage_controller_silent(stage_pos)
            self.acquire_bar_controller.set_mode("single")
            self.execute("acquire")

        elif command == "get_stage_position":
            """Returns the current stage position

            Returns
            -------
                dict = {'x': value, 'y': value, 'z': value, 'theta': value, 'f': value}
            """
            return self.stage_controller.get_position()

        elif command == "mark_position":
            """Appends a position to the multi-position list.

            Parameters
            __________
            args[0] : dict
                dict = {'x': value, 'y': value, 'z': value, 'theta': value, 'f': value}
                values are in float64
            """
            self.multiposition_tab_controller.append_position(args[0])

        elif command == "resolution":
            """Changes the resolution mode and zoom position.

            Recalculates FOV_X and FOV_Y
            If Waveform Popup is open, communicates changes to it.

            Parameters
            ----------
            args : dict
                dict = {'resolution_mode': self.resolution,
                'zoom': self.mag,
                'laser_info': self.resolution_info[
                'remote_focus_constants'][self.resolution][self.mag]
                }
            """
            microscope_name, zoom = self.resolution_value.get().split()
            if (
                microscope_name
                != self.configuration["experiment"]["MicroscopeState"][
                    "microscope_name"
                ]
            ):
                self.change_microscope(microscope_name)
            self.configuration["experiment"]["MicroscopeState"]["zoom"] = zoom
            work_thread = self.threads_pool.createThread(
                "model", lambda: self.model.run_command("update_setting", "resolution")
            )
            work_thread.join()
            self.camera_setting_controller.calculate_physical_dimensions()
            if (
                hasattr(self, "waveform_popup_controller")
                and self.waveform_popup_controller
            ):
                self.waveform_popup_controller.populate_experiment_values()
            ret_pos_dict = self.model.get_stage_position()
            update_stage_dict(self, ret_pos_dict)
            self.update_stage_controller_silent(ret_pos_dict)
            self.camera_view_controller.update_snr()

        elif command == "set_save":
            """Set whether the image will be saved.

            Parameters
            __________
            args : Boolean
                is_save = True/False
            """
            self.acquire_bar_controller.set_save_option(args[0])

        elif command == "update_setting":
            """Called by the Waveform Constants Popup Controller
            to update the Waveform constants settings in memory.

            Parameters
            __________
            args[0] : string
                string = 'resolution' or 'waveform' or 'galvo'...
            args[1] : dict
                dict = {
                'resolution_mode': self.resolution,
                'zoom': self.mag,
                'laser_info': self.resolution_info[
                'remote_focus_constants'][self.resolution][self.mag]
                }
            """
            self.threads_pool.createThread(
                "model", lambda: self.model.run_command("update_setting", *args)
            )

        # mirror commands:
        elif command == 'flatten_mirror':
            self.model.run_command('flatten_mirror', *args)
        elif command == 'zero_mirror':
            self.model.run_command('zero_mirror', *args)        
        elif command == 'set_mirror':
            self.model.run_command('set_mirror', *args)
        elif command == 'set_mirror_from_wcs':
            self.model.run_command('set_mirror_from_wcs', *args)
        elif command == 'save_wcs_file':
            self.model.run_command('save_wcs_file', *args)
        elif command == 'tony_wilson':
            self.threads_pool.createThread('camera', self.capture_image, args=('tony_wilson', 'live',))

        elif command == 'change_camera':
            self.model.run_command('change_camera', *args)

        elif command == 'autofocus':
            r"""Execute autofocus routine."""
            self.threads_pool.createThread(
                "camera",
                self.capture_image,
                args=(
                    "autofocus",
                    "live",
                ),
            )

        elif command == "load_feature":
            """Tell model to load/unload features."""
            self.threads_pool.createThread(
                "model", lambda: self.model.run_command("load_feature", *args)
            )

        elif command == "acquire_and_save":
            """Acquire data and save it.

            Prepares the acquisition data.
            Creates the file directory for saving the data.
            Saves the experiment file to that directory.
            Acquires the data.

            Parameters
            __________
            args[0] : dict
                dict = self.save_settings from the experiment.yaml file.

            """
            if not self.prepare_acquire_data():
                self.acquire_bar_controller.stop_acquire()
                return
            saving_settings = self.configuration["experiment"]["Saving"]
            file_directory = create_save_path(saving_settings)
            save_yaml_file(
                file_directory,
                self.configuration["experiment"],
                filename="experiment.yml",
            )
            self.camera_setting_controller.solvent = self.configuration["experiment"][
                "Saving"
            ]["solvent"]
            self.camera_setting_controller.calculate_physical_dimensions()
            self.execute("acquire")

        elif command == "acquire":
            """Acquire data.

            Triggered when the Acquire button is hit by the user in the GUI.

            Prepares the acquisition data.

            Parameters
            __________
            args[0] : string
                string = 'continuous', 'z-stack', 'single', or 'projection'
            """
            # Prepare data
            if not self.prepare_acquire_data():
                self.acquire_bar_controller.stop_acquire()
                return

            # if select 'ilastik segmentation',
            # 'show segmentation',
            # and in 'single acquisition'
            self.camera_view_controller.display_mask_flag = (
                self.acquire_bar_controller.mode == "single"
                and self.feature_id_val.get() == 4
                and self.ilastik_controller.show_segmentation_flag
            )

            self.launch_additional_microscopes()

            self.threads_pool.createThread(
                "camera",
                self.capture_image,
                args=(
                    "acquire",
                    self.acquire_bar_controller.mode,
                ),
            )

        elif command == "stop_acquire":
            """Stop the acquisition."""

            # self.model.run_command('stop')
            self.sloppy_stop()

        elif command == "exit":
            """Exit the program."""

            # self.model.run_command('stop')
            self.sloppy_stop()
            if hasattr(self, "waveform_popup_controller"):
                self.waveform_popup_controller.save_waveform_constants()
            self.model.terminate()
            self.model = None
            self.event_queue.put(("stop", ""))
            # self.threads_pool.clear()

        logger.info(f"ASLM Controller - command passed from child, {command}, {args}")

    def sloppy_stop(self):
        """Keep trying to stop the model until successful.

        TODO: Delete this function!!!

        This is set up to get around the conflict between
        self.threads_pool.createThread('model', target)
        commands and the need to stop as abruptly as
        possible when the user hits stop. Here we leverage
        ObjectInSubprocess's refusal to let us access
        the model from two threads to our advantage, and just
        try repeatedly until we get a command in front
        of the next command in the model threads_pool resource.
        We should instead pause the model thread pool
        and interject our stop command, or clear the queue
        in threads_pool.
        """
        e = RuntimeError
        while e == RuntimeError:
            try:
                self.model.run_command("stop")
                e = None
            except RuntimeError:
                e = RuntimeError

    def capture_image(self, command, mode):
        """Trigger the model to capture images.

        Parameters
        ----------
        command : string
            string = 'acquire' or 'autofocus'
        mode : string
            string = 'continuous', 'z-stack', 'single', or 'projection'
        """
        self.camera_view_controller.image_count = 0

        # Start up Progress Bars
        images_received = 0
        self.acquire_bar_controller.progress_bar(
            images_received=images_received,
            microscope_state=self.configuration["experiment"]["MicroscopeState"],
            mode=mode,
            stop=False,
        )
        try:
            self.model.run_command(command)
        except Exception as e:
            tkinter.messagebox.showerror(
                title="Warning",
                message=f"There are something wrong! Cannot start acquisition!\n{e}"
            )
            self.set_mode_of_sub("stop")
            return
        self.acquire_bar_controller.view.acquire_btn.configure(text="Stop")
        self.acquire_bar_controller.view.acquire_btn.configure(state="normal")

        self.camera_view_controller.initialize_non_live_display(
            self.data_buffer,
            self.configuration["experiment"]["MicroscopeState"],
            self.configuration["experiment"]["CameraParameters"],
        )

        while True:
            # Receive the Image and log it.
            image_id = self.show_img_pipe.recv()
            logger.info(f"ASLM Controller - Received Image: {image_id}")

            if image_id == "stop":
                break
            if not isinstance(image_id, int):
                logger.debug(
                    f"ASLM Controller - Something wrong happened, stop the model!, "
                    f"{image_id}"
                )
                self.execute("stop_acquire")

            # Display the Image in the View
            self.camera_view_controller.display_image(
                image=self.data_buffer[image_id],
                microscope_state=self.configuration["experiment"]["MicroscopeState"],
                images_received=images_received,
            )
            images_received += 1

            # Update progress bar.
            self.acquire_bar_controller.progress_bar(
                images_received=images_received,
                microscope_state=self.configuration["experiment"]["MicroscopeState"],
                mode=mode,
                stop=False,
            )

        logger.info(
            f"ASLM Controller - Captured {self.camera_view_controller.image_count}, "
            f"{mode} Images"
        )

        # Stop Progress Bars
        self.acquire_bar_controller.progress_bar(
            images_received=images_received,
            microscope_state=self.configuration["experiment"]["MicroscopeState"],
            mode=mode,
            stop=True,
        )
        self.set_mode_of_sub("stop")

    def launch_additional_microscopes(self):
        def display_images(camera_view_controller, show_img_pipe, data_buffer):
            images_received = 0
            while True:
                # Receive the Image and log it.
                image_id = show_img_pipe.recv()
                logger.info(f"ASLM Controller - Received Image: {image_id}")

                if image_id == "stop":
                    break
                if not isinstance(image_id, int):
                    logger.debug(
                        f"ASLM Controller - Something wrong happened in additional "
                        f"microscope!, {image_id}"
                    )
                    break

                # Display the Image in the View
                try:
                    camera_view_controller.display_image(
                        image=data_buffer[image_id],
                        microscope_state=self.configuration["experiment"][
                            "MicroscopeState"
                        ],
                        images_received=images_received,
                    )
                except tkinter._tkinter.TclError:
                    print("Can't show images for the additional microscope!")
                    break
                images_received += 1

        # destroy unnecessary additional microscopes
        temp = []
        for microscope_name in self.additional_microscopes:
            if microscope_name not in self.additional_microscopes_configs:
                temp.append(microscope_name)
        for microscope_name in temp:
            del self.additional_microscopes[microscope_name]
            self.model.destroy_virtual_microscope(microscope_name)

        # show additional camera view popup
        for microscope_name in self.additional_microscopes_configs:
            if microscope_name not in self.additional_microscopes:
                show_img_pipe = self.model.create_pipe(
                    f"{microscope_name}_show_img_pipe"
                )
                data_buffer = self.model.launch_virtual_microscope(
                    microscope_name,
                    self.additional_microscopes_configs[microscope_name],
                )

                self.additional_microscopes[microscope_name] = {
                    "show_img_pipe": show_img_pipe,
                    "data_buffer": data_buffer,
                }
            if (
                self.additional_microscopes[microscope_name].get(
                    "camera_view_controller", None
                )
                is None
            ):
                popup_window = CameraViewPopupWindow(self.view, microscope_name)
                camera_view_controller = CameraViewController(
                    popup_window.camera_view, self
                )
                self.additional_microscopes[microscope_name][
                    "camera_view_controller"
                ] = camera_view_controller
                popup_window.popup.protocol(
                    "WM_DELETE_WINDOW",
                    combine_funcs(
                        popup_window.popup.dismiss,
                        lambda: self.additional_microscopes[microscope_name].pop(
                            "camera_view_controller"
                        ),
                    ),
                )

            # start thread
            capture_img_thread = threading.Thread(
                target=display_images,
                args=(
                    self.additional_microscopes[microscope_name][
                        "camera_view_controller"
                    ],
                    self.additional_microscopes[microscope_name]["show_img_pipe"],
                    self.additional_microscopes[microscope_name]["data_buffer"],
                ),
            )
            capture_img_thread.start()

    def move_stage(self, pos_dict):
        """Trigger the model to move the stage.

        Parameters
        ----------
        pos_dict : dict
            Dictionary of axis positions
        """
        # Update our local stage dictionary
        update_stage_dict(self, pos_dict)

        # Pass to model
        self.model.move_stage(pos_dict)

    def stop_stage(self):
        """Stop the stage.

        Grab the stopped position from the stage
        and update the GUI control values accordingly.
        """
        self.model.stop_stage()
        ret_pos_dict = self.model.get_stage_position()
        update_stage_dict(self, ret_pos_dict)
        self.update_stage_controller_silent(ret_pos_dict)

    def update_stage_controller_silent(self, ret_pos_dict):
        """Send updates to the stage GUI

        Parameters
        ----------
        ret_pos_dict : dict
            Dictionary of axis positions
        """
        stage_gui_dict = {}
        for axis, val in ret_pos_dict.items():
            ax = axis.split("_")[0]
            stage_gui_dict[ax] = val
        self.stage_controller.set_position_silent(stage_gui_dict)

    def update_event(self):
        """Update the waveforms in the View."""
        while True:
            event, value = self.event_queue.get()
            if event == "waveform":
                self.waveform_tab_controller.update_waveforms(
                    value, self.configuration_controller.daq_sample_rate
                )
            elif event == "multiposition":
                # Updates the multi-position tab without appending to the list
                update_table(
                    self.view.settings.multiposition_tab.multipoint_list.get_table(),
                    value,
                )
                self.view.settings.channels_tab.multipoint_frame.on_off.set(True)
            elif event == "ilastik_mask":
                self.camera_view_controller.display_mask(value)

            elif event == "autofocus":
                if hasattr(self, "af_popup_controller"):
                    self.af_popup_controller.display_plot(value)
<<<<<<< HEAD

=======
            elif event == 'tonywilson':
                if hasattr(self, 'ao_popup_controller'):
                    # self.ao_popup_controller.set_widgets_from_coef(value['coefs'])
                    self.ao_popup_controller.plot_tonywilson(value)
                    # self.ao_popup_controller.plot_mirror(value)
                    if value['done']:
                        print('Tony Wilson done! Updating expt...')
                        self.ao_popup_controller.update_experiment_values()
            elif event == 'mirror_update':
                if hasattr(self, 'ao_popup_controller'):
                    self.ao_popup_controller.set_widgets_from_coef(value['coefs'])
                    self.ao_popup_controller.plot_mirror(value)
>>>>>>> a12cb9d8
            elif event == "stop":
                break

            elif event == "update_stage":
                self.update_stage_controller_silent(value)

            elif event == "framerate":
                self.camera_setting_controller.framerate_widgets["max_framerate"].set(
                    value
                )
                # (value)

    def exit_program(self):
        """Exit the program.

        This function is called when the user clicks the exit button in the GUI.
        """
        if messagebox.askyesno("Exit", "Are you sure?"):
            logger.info("Exiting Program")
            self.execute("exit")
            sys.exit()<|MERGE_RESOLUTION|>--- conflicted
+++ resolved
@@ -43,27 +43,15 @@
 
 # Local View Imports
 from aslm.view.main_application_window import MainApp as view
-<<<<<<< HEAD
 from aslm.view.popups.waveform_parameter_popup_window import (
     WaveformParameterPopupWindow,
 )
 from aslm.view.popups.camera_view_popup_window import CameraViewPopupWindow
 from aslm.view.popups.autofocus_setting_popup import AutofocusPopup
 from aslm.view.popups.ilastik_setting_popup import ilastik_setting_popup
+from aslm.view.popups.adaptiveoptics_popup import adaptiveoptics_popup
 from aslm.view.popups.help_popup import HelpPopup
 from aslm.view.popups.camera_map_setting_popup import CameraMapSettingPopup
-=======
-from aslm.view.menus.waveform_parameter_popup_window import WaveformParameterPopupWindow
-from aslm.view.menus.camera_view_popup_window import CameraViewPopupWindow
-from aslm.view.menus.autofocus_setting_popup import AutofocusPopup
-from aslm.view.menus.ilastik_setting_popup import ilastik_setting_popup
-from aslm.view.menus.adaptiveoptics_popup import adaptiveoptics_popup
-from aslm.view.menus.help_popup import HelpPopup
-from aslm.view.menus.camera_map_setting_popup import CameraMapSettingPopup
-
-
-from aslm.config.config import load_configs, update_config_dict
->>>>>>> a12cb9d8
 
 # Local Sub-Controller Imports
 from aslm.controller.sub_controllers.help_popup_controller import HelpPopupController
@@ -82,13 +70,8 @@
     ChannelsTabController,
     AcquireBarController,
     MicroscopePopupController,
+    AdaptiveOpticsPopupController,
 )
-<<<<<<< HEAD
-=======
-from aslm.controller.sub_controllers.adaptiveoptics_popup_controller import AdaptiveOpticsPopupController
-from aslm.tools.file_functions import create_save_path, save_yaml_file
-from aslm.tools.common_functions import combine_funcs
->>>>>>> a12cb9d8
 from aslm.controller.thread_pool import SynchronizedThreadPool
 
 # Local Model Imports
@@ -1228,9 +1211,6 @@
             elif event == "autofocus":
                 if hasattr(self, "af_popup_controller"):
                     self.af_popup_controller.display_plot(value)
-<<<<<<< HEAD
-
-=======
             elif event == 'tonywilson':
                 if hasattr(self, 'ao_popup_controller'):
                     # self.ao_popup_controller.set_widgets_from_coef(value['coefs'])
@@ -1243,7 +1223,6 @@
                 if hasattr(self, 'ao_popup_controller'):
                     self.ao_popup_controller.set_widgets_from_coef(value['coefs'])
                     self.ao_popup_controller.plot_mirror(value)
->>>>>>> a12cb9d8
             elif event == "stop":
                 break
 
