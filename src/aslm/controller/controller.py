# Copyright (c) 2021-2022  The University of Texas Southwestern Medical Center.
# All rights reserved.

# Redistribution and use in source and binary forms, with or without
# modification, are permitted for academic and research use only
# (subject to the limitations in the disclaimer below)
# provided that the following conditions are met:

#      * Redistributions of source code must retain the above copyright notice,
#      this list of conditions and the following disclaimer.

#      * Redistributions in binary form must reproduce the above copyright
#      notice, this list of conditions and the following disclaimer in the
#      documentation and/or other materials provided with the distribution.

#      * Neither the name of the copyright holders nor the names of its
#      contributors may be used to endorse or promote products derived from this
#      software without specific prior written permission.

# NO EXPRESS OR IMPLIED LICENSES TO ANY PARTY'S PATENT RIGHTS ARE GRANTED BY
# THIS LICENSE. THIS SOFTWARE IS PROVIDED BY THE COPYRIGHT HOLDERS AND
# CONTRIBUTORS "AS IS" AND ANY EXPRESS OR IMPLIED WARRANTIES, INCLUDING, BUT NOT
# LIMITED TO, THE IMPLIED WARRANTIES OF MERCHANTABILITY AND FITNESS FOR A
# PARTICULAR PURPOSE ARE DISCLAIMED. IN NO EVENT SHALL THE COPYRIGHT HOLDER OR
# CONTRIBUTORS BE LIABLE FOR ANY DIRECT, INDIRECT, INCIDENTAL, SPECIAL,
# EXEMPLARY, OR CONSEQUENTIAL DAMAGES (INCLUDING, BUT NOT LIMITED TO,
# PROCUREMENT OF SUBSTITUTE GOODS OR SERVICES; LOSS OF USE, DATA, OR PROFITS; OR
# BUSINESS INTERRUPTION) HOWEVER CAUSED AND ON ANY THEORY OF LIABILITY, WHETHER
# IN CONTRACT, STRICT LIABILITY, OR TORT (INCLUDING NEGLIGENCE OR OTHERWISE)
# ARISING IN ANY WAY OUT OF THE USE OF THIS SOFTWARE, EVEN IF ADVISED OF THE
# POSSIBILITY OF SUCH DAMAGE.


#  Standard Library Imports
from multiprocessing import Manager
import tkinter
import multiprocessing as mp
import threading
import sys

# Third Party Imports

# Local View Imports
from tkinter import filedialog, messagebox
from aslm.controller.sub_controllers.help_popup_controller import HelpPopupController
from aslm.view.main_application_window import MainApp as view
from aslm.view.menus.waveform_parameter_popup_window import WaveformParameterPopupWindow
from aslm.view.menus.camera_view_popup_window import CameraViewPopupWindow
from aslm.view.menus.autofocus_setting_popup import AutofocusPopup
from aslm.view.menus.ilastik_setting_popup import ilastik_setting_popup
<<<<<<< HEAD
from aslm.view.menus.adaptiveoptics_popup import adaptiveoptics_popup
from aslm.view.menus.help_popup import help_popup
=======
from aslm.view.menus.help_popup import HelpPopup
>>>>>>> 06106bc8
from aslm.view.menus.camera_map_setting_popup import CameraMapSettingPopup


from aslm.config.config import load_configs, update_config_dict

# Local Sub-Controller Imports
from aslm.controller.configuration_controller import ConfigurationController
<<<<<<< HEAD
from aslm.controller.sub_controllers import *
from aslm.controller.sub_controllers.adaptiveoptics_popup_controller import AdaptiveOpticsPopupController
=======
from aslm.controller.sub_controllers import (
    IlastikPopupController,
    CameraMapSettingPopupController,
    AutofocusPopupController,
    WaveformPopupController,
    KeystrokeController,
    WaveformTabController,
    StageController,
    CameraSettingController,
    CameraViewController,
    MultiPositionController,
    ChannelsTabController,
    AcquireBarController,
    MicroscopePopupController
)
>>>>>>> 06106bc8
from aslm.tools.file_functions import create_save_path, save_yaml_file
from aslm.tools.common_functions import combine_funcs
from aslm.controller.thread_pool import SynchronizedThreadPool

# Local Model Imports
from aslm.model.model import Model
from aslm.model.concurrency.concurrency_tools import ObjectInSubprocess
from aslm.tools.common_dict_tools import update_stage_dict


# Logger Setup
import logging

p = __name__.split(".")[1]
logger = logging.getLogger(p)


class Controller:
    """ASLM Controller

    Parameters
    ----------
    root : Tk top-level widget.
        Tk.tk GUI instance.
    configuration_path : string
        Path to the configuration yaml file.
        Provides global microscope configuration parameters.
    experiment_path : string
        Path to the experiment yaml file.
        Provides experiment-specific microscope configuration.
    waveform_constants_path : string
        Path to the waveform constants yaml file.
        Provides magnification and wavelength-specific parameters.
    use_gpu : Boolean
        Flag for utilizing CUDA functionality.
    *args :
        Command line input arguments for non-default
        file paths or using synthetic hardware modes.
    """

    def __init__(
        self,
        root,
        splash_screen,
        configuration_path,
        experiment_path,
        waveform_constants_path,
        rest_api_path,
        use_gpu,
        args,
    ):

        # Create a thread pool
        self.threads_pool = SynchronizedThreadPool()
        self.event_queue = mp.Queue(
            100
        )  # pass events from the model to the view via controller
        # accepts tuples, ('event_name', value)

        # Create a shared memory manager
        self.manager = Manager()
        self.configuration = load_configs(
            self.manager,
            configuration=configuration_path,
            experiment=experiment_path,
            waveform_constants=waveform_constants_path,
            rest_api_config=rest_api_path,
        )

        # Initialize the Model
        self.model = ObjectInSubprocess(
            Model, use_gpu, args, self.configuration, event_queue=self.event_queue
        )

        logger.info(f"Spec - Configuration Path: {configuration_path}")
        logger.info(f"Spec - Experiment Path: {experiment_path}")
        logger.info(f"Spec - Waveform Constants Path: {waveform_constants_path}")
        logger.info(f"Spec - Rest API Path: {rest_api_path}")

        # Wire up pipes
        self.show_img_pipe = self.model.create_pipe("show_img_pipe")

        # save default experiment file
        self.default_experiment_file = experiment_path

        # waveform setting file
        self.waveform_constants_path = waveform_constants_path

        # Configuration Reader
        self.configuration_controller = ConfigurationController(self.configuration)

        # Initialize the View
        self.view = view(root)
        self.view.root.protocol("WM_DELETE_WINDOW", self.exit_program)

        # Sub Gui Controllers
        # Acquire bar, channels controller,
        # camera view, camera settings,
        # stage, waveforms, menus.
        self.acquire_bar_controller = AcquireBarController(
            self.view.acqbar, self.view.settings.channels_tab, self
        )

        self.channels_tab_controller = ChannelsTabController(
            self.view.settings.channels_tab, self
        )

        self.multiposition_tab_controller = MultiPositionController(
            self.view.settings.multiposition_tab.multipoint_list, self
        )

        self.camera_view_controller = CameraViewController(
            self.view.camera_waveform.camera_tab, self
        )

        self.camera_setting_controller = CameraSettingController(
            self.view.settings.camera_settings_tab, self
        )

        # Stage Controller
        self.stage_controller = StageController(
            self.view.settings.stage_control_tab,
            self.view,
            self.camera_view_controller.canvas,
            self,
        )

        # Waveform Controller
        self.waveform_tab_controller = WaveformTabController(
            self.view.camera_waveform.waveform_tab, self
        )

        # Keystroke Controller
        self.keystroke_controller = KeystrokeController(self.view, self)

        # Bonus config
        self.update_acquire_control()

        t = threading.Thread(target=self.update_event)
        t.start()

        # self.microscope = self.configuration['configuration']
        # ['microscopes'].keys()[0]  # Default to the first microscope

        self.initialize_menus(args.synthetic_hardware)

        # Create default data buffer
        self.img_width = 0
        self.img_height = 0
        self.data_buffer = None
        self.additional_microscopes = {}
        self.additional_microscopes_configs = {}

        # Set view based on model.experiment
        self.populate_experiment_setting()

        # Camera View Tab
        self.initialize_cam_view()

        # destroy splash screen and show main screen
        splash_screen.destroy()
        root.deiconify()

    def update_buffer(self):
        """Update the buffer size according to the camera
        dimensions listed in the experimental parameters.

        Returns
        -------
        self.img_width : int
            Number of x_pixels from microscope configuration file.
        self.image_height : int
            Number of y_pixels from microscope configuration file.
        self.data_buffer : SharedNDArray
            Pre-allocated shared memory array.
            Size dictated by x_pixels, y_pixels, an number_of_frames in
            configuration file.
        """
        img_width = int(
            self.configuration["experiment"]["CameraParameters"]["x_pixels"]
        )
        img_height = int(
            self.configuration["experiment"]["CameraParameters"]["y_pixels"]
        )
        if img_width == self.img_width and img_height == self.img_height:
            return

        self.data_buffer = self.model.get_data_buffer(img_width, img_height)
        self.img_width = img_width
        self.img_height = img_height

    def update_acquire_control(self):
        """Update the acquire control based on the current experiment parameters."""
        self.view.acqbar.stop_stage.config(
            command=self.stage_controller.stop_button_handler
        )

    def change_microscope(self, microscope_name):
        """Change the microscope configuration.

        Parameters
        ----------
        microscope_name : string
            Name of the microscope to change to.
        """
        self.configuration["experiment"]["MicroscopeState"][
            "microscope_name"
        ] = microscope_name
        if self.configuration_controller.change_microscope():
            # update widgets
            self.stage_controller.initialize()
            self.channels_tab_controller.initialize()

    def initialize_cam_view(self):
        """Populate view tab.

        Populate widgets with necessary data from
        config file via config controller. For the entire view tab.
        Sets the minimum and maximum counts
        for when the data is not being autoscaled.

        Returns
        -------
        None
        """
        # Populating Min and Max Counts
        minmax_values = [0, 2**16 - 1]
        self.camera_view_controller.initialize("minmax", minmax_values)
        image_metrics = [1, 0, 0]
        self.camera_view_controller.initialize("image", image_metrics)

    def initialize_menus(self, is_synthetic_hardware=False):
        """Initialize menus
        This function defines all the menus in the menubar

        Parameters
        ----------
        is_synthetic_hardware : bool
            If True, then the hardware is simulated.
            If False, then the hardware is real.

        Returns
        -------
        configuration_controller : class
            Camera view sub-controller.

        """

        def new_experiment():
            """Create a new experiment file."""
            self.populate_experiment_setting(self.default_experiment_file)

        def load_experiment():
            """Load an experiment file."""
            filename = filedialog.askopenfilename(
                defaultextension=".yml", filetypes=[("Yaml files", "*.yml *.yaml")]
            )
            if not filename:
                return
            self.populate_experiment_setting(filename)

        def save_experiment():
            """Save an experiment file.

            Updates model.experiment and saves it to file.
            """
            if not self.update_experiment_setting():
                tkinter.messagebox.showerror(
                    title="Warning",
                    message="Incorrect/missing settings. "
                    "Cannot save current experiment file.",
                )
                return
            filename = filedialog.asksaveasfilename(
                defaultextension=".yml", filetypes=[("Yaml file", "*.yml *.yaml")]
            )
            if not filename:
                return
            save_yaml_file("", self.configuration["experiment"], filename)

        def load_images():
            """Load images from a file."""
            filenames = filedialog.askopenfilenames(
                defaultextension=".tif", filetypes=[("tiff files", "*.tif *.tiff")]
            )
            if not filenames:
                return
            self.model.load_images(filenames)

        def popup_waveform_setting():
            if hasattr(self, "waveform_popup_controller"):
                self.waveform_popup_controller.showup()
                return
            waveform_constants_popup = WaveformParameterPopupWindow(
                self.view, self.configuration_controller
            )
            self.waveform_popup_controller = WaveformPopupController(
                waveform_constants_popup, self, self.waveform_constants_path
            )

            self.waveform_popup_controller.populate_experiment_values()

        def popup_microscope_setting():
            if hasattr(self, "microscope_popup_controller"):
                self.microscope_popup_controller.showup()
                return
            microscope_info = self.model.get_microscope_info()
            self.microscope_popup_controller = MicroscopePopupController(
                self.view, self, microscope_info
            )

        def popup_autofocus_setting():
            """Pop up the Autofocus setting window."""
            if hasattr(self, "af_popup_controller"):
                self.af_popup_controller.showup()
                return
            af_popup = AutofocusPopup(self.view)
            self.af_popup_controller = AutofocusPopupController(af_popup, self)

        def popup_camera_map_setting():
            """Pop up the Camera Map setting window."""
            if hasattr(self, "camera_map_popup_controller"):
                self.camera_map_popup_controller.showup()
                return
            map_popup = CameraMapSettingPopup(self.view)
            self.camera_map_popup_controller = CameraMapSettingPopupController(
                map_popup, self
            )

        def popup_ilastik_setting():
            """Pop up the Ilastik setting window."""
            ilastik_popup_window = ilastik_setting_popup(self.view)
            ilastik_url = self.configuration["rest_api_config"]["Ilastik"]["url"]
            if hasattr(self, "ilastik_controller"):
                self.ilastik_controller.showup(ilastik_popup_window)
            else:
                self.ilastik_controller = IlastikPopupController(
                    ilastik_popup_window, self, ilastik_url
                )

<<<<<<< HEAD
        def popup_adaptiveoptics():
            if hasattr(self, 'adaptiveoptics_popup_controller'):
                self.adaptiveoptics_popup_controller.showup()
                return
            ao_popup = adaptiveoptics_popup(self.view)
            self.ao_popup_controller = AdaptiveOpticsPopupController(ao_popup, self)

        # Help popup
=======
>>>>>>> 06106bc8
        def popup_help():
            """Pop up the help window."""
            if hasattr(self, "help_controller"):
                self.help_controller.showup()
                return
            help_pop = HelpPopup(self.view)
            self.help_controller = HelpPopupController(help_pop, self)

        menus_dict = {
            self.view.menubar.menu_file: {
                "New Experiment": new_experiment,
                "Load Experiment": load_experiment,
                "Save Experiment": save_experiment,
            },
            self.view.menubar.menu_multi_positions: {
                "Load Positions": (self.multiposition_tab_controller.load_positions),
                "Export Positions": (
                    self.multiposition_tab_controller.export_positions
                ),
                "Append Current Position": (
                    self.multiposition_tab_controller.add_stage_position
                ),
                "Generate Positions": (
                    self.multiposition_tab_controller.generate_positions
                ),
                "Move to Selected Position": (
                    self.multiposition_tab_controller.move_to_position
                ),
                # 'Sort Positions': ,
            },
        }
        for menu in menus_dict:
            menu_items = menus_dict[menu]
            for label in menu_items:
                menu.add_command(label=label, command=menu_items[label])

        # load images from disk in synthetic hardware
        if is_synthetic_hardware:
            self.view.menubar.menu_file.add_separator()
            self.view.menubar.menu_file.add_command(
                label="Load Images", command=load_images
            )
            self.view.menubar.menu_file.add_command(
                label="Unload Images", command=lambda: self.model.load_images(None)
            )

        # add resolution menu
        self.resolution_value = tkinter.StringVar()
        for microscope_name in self.configuration["configuration"][
            "microscopes"
        ].keys():
            zoom_positions = self.configuration["configuration"]["microscopes"][
                microscope_name
            ]["zoom"]["position"]
            if len(zoom_positions) > 1:
                sub_menu = tkinter.Menu(self.view.menubar.menu_resolution)
                self.view.menubar.menu_resolution.add_cascade(
                    menu=sub_menu, label=microscope_name
                )
                for res in zoom_positions.keys():
                    sub_menu.add_radiobutton(
                        label=res,
                        variable=self.resolution_value,
                        value=f"{microscope_name} {res}",
                    )
            else:
                self.view.menubar.menu_resolution.add_radiobutton(
                    label=microscope_name,
                    variable=self.resolution_value,
                    value=f"{microscope_name} {zoom_positions.keys()[0]}",
                )

        # event binding
        self.resolution_value.trace_add(
            "write",
            lambda *args: self.execute("resolution", self.resolution_value.get()),
        )

        # add separator
        self.view.menubar.menu_resolution.add_separator()

        # waveform popup
        self.view.menubar.menu_resolution.add_command(
            label="Waveform Parameters", command=popup_waveform_setting
        )
        # microscope setting popup
        self.view.menubar.menu_resolution.add_command(
            label="Microscope Setting", command=popup_microscope_setting
        )

        # autofocus menu
        self.view.menubar.menu_autofocus.add_command(
            label="Autofocus", command=lambda: self.execute("autofocus")
        )
        self.view.menubar.menu_autofocus.add_command(
            label="setting", command=popup_autofocus_setting
        )

        # Help menu
        self.view.menubar.menu_help.add_command(label="Help", command=popup_help)

        # add-on features
        feature_list = [
            "None",
            "Switch Resolution",
            "Z Stack Acquisition",
            "Threshold",
            "Ilastik Segmentation",
            "Volume Search",
        ]
        self.feature_id_val = tkinter.IntVar(0)
        for i in range(len(feature_list)):
            self.view.menubar.menu_features.add_radiobutton(
                label=feature_list[i], variable=self.feature_id_val, value=i
            )
        self.feature_id_val.trace_add(
            "write",
            lambda *args: self.execute("load_feature", self.feature_id_val.get()),
        )
        self.view.menubar.menu_features.add_separator()
        self.view.menubar.menu_features.add_command(
            label='ilastik setting', command=popup_ilastik_setting
        )
        self.view.menubar.menu_features.add_command(
            label='Adaptive Optics', command=popup_adaptiveoptics
        )

        # disable ilastik menu
        self.view.menubar.menu_features.entryconfig(
            "Ilastik Segmentation", state="disabled"
        )
        self.view.menubar.menu_features.add_command(
            label="Camera offset and variance maps", command=popup_camera_map_setting
        )

    def populate_experiment_setting(self, file_name=None):
        """Load experiment file and populate model.experiment and configure view.

        Confirms that the experiment file exists.
        Sends the experiment file to the model and the controller.
        Populates the GUI with these settings.

        Parameters
        __________
        file_name : string
            file_name = path to the non-default experiment yaml file.

        """
        # read the new file and update info of the configuration dict
        update_config_dict(self.manager, self.configuration, "experiment", file_name)

        # update buffer
        self.update_buffer()

        # Configure GUI
        microscope_name = self.configuration["experiment"]["MicroscopeState"][
            "microscope_name"
        ]
        self.resolution_value.set(
            f"{microscope_name} "
            f"{self.configuration['experiment']['MicroscopeState']['zoom']}"
        )

        self.acquire_bar_controller.populate_experiment_values()
        self.stage_controller.populate_experiment_values()
        self.multiposition_tab_controller.set_positions(
            self.configuration["experiment"]["MultiPositions"]["stage_positions"]
        )
        self.channels_tab_controller.populate_experiment_values()
        self.camera_setting_controller.populate_experiment_values()

        # set widget modes
        self.set_mode_of_sub("stop")

    def update_experiment_setting(self):
        """Update model.experiment according to values in the GUI

        Collect settings from sub-controllers
        sub-controllers will validate the value, if something is wrong, it will
        return False

        """
        # acquire_bar_controller - update image mode
        self.configuration["experiment"]["MicroscopeState"][
            "image_mode"
        ] = self.acquire_bar_controller.get_mode()
        self.camera_setting_controller.update_experiment_values()

        # TODO: validate experiment dict
        return True

    def prepare_acquire_data(self):
        """Prepare the acquisition data.

        Updates model.experiment.
        Sets sub-controller's mode to 'live' when 'continuous is selected, or 'stop'.
        """
        if not self.update_experiment_setting():
            tkinter.messagebox.showerror(
                title="Warning",
                message="There are some missing/wrong settings! "
                "Cannot start acquisition!",
            )
            return False
        # update multi-positions
        positions = self.multiposition_tab_controller.get_positions()
        update_config_dict(self.manager, self.configuration["experiment"]["MultiPositions"], "stage_positions", positions)

        self.set_mode_of_sub(self.acquire_bar_controller.mode)
        self.update_buffer()
        return True

    def set_mode_of_sub(self, mode):
        """Communicates imaging mode to sub-controllers.

        Parameters
        __________
        mode : string
            string = 'live', 'stop'
        """
        self.channels_tab_controller.set_mode(mode)
        self.camera_view_controller.set_mode(mode)
        self.camera_setting_controller.set_mode(mode)
        if mode == "stop":
            # GUI Failsafe
            self.acquire_bar_controller.stop_acquire()
            self.feature_id_val.set(0)

    def execute(self, command, *args):
        """Functions listens to the Sub_Gui_Controllers.

        The controller.experiment is passed as
        an argument to the model, which then overwrites
        the model.experiment.
        Workaround due to model being in a sub-process.

        Parameters
        __________
        args* : function-specific passes.
        """
        if command == "stage":
            """Creates a thread and uses it to call the model to move stage

            Parameters
            __________
            args[0] : dict
                dict = {'x': value, 'y': value, 'z': value, 'theta': value, 'f': value}
            """
            self.threads_pool.createThread(
                "model", self.move_stage, args=({args[1] + "_abs": args[0]},)
            )

        elif command == "stop_stage":
            """Creates a thread and uses it to call the model to stop stage"""
            self.threads_pool.createThread("stop_stage", self.stop_stage)

        elif command == "move_stage_and_update_info":
            """update stage view to show the position

            Parameters
            __________
            args[0] : dict
                dict = {'x': value, 'y': value, 'z': value, 'theta': value, 'f': value}
            """
            self.stage_controller.set_position(args[0])

        elif command == "move_stage_and_acquire_image":
            """update stage and acquire an image

            Parameters
            __________
            args[0] : dict
                dict = {'x': value, 'y': value, 'z': value, 'theta': value, 'f': value}
            """
            stage_pos = dict(map(lambda axis: (axis + "_abs", args[0][axis]), args[0]))
            self.move_stage(stage_pos)
            self.update_stage_controller_silent(stage_pos)
            self.acquire_bar_controller.set_mode("single")
            self.execute("acquire")

        elif command == "get_stage_position":
            """Returns the current stage position

            Returns
            -------
                dict = {'x': value, 'y': value, 'z': value, 'theta': value, 'f': value}
            """
            return self.stage_controller.get_position()

        elif command == "resolution":
            """Changes the resolution mode and zoom position.

            Recalculates FOV_X and FOV_Y
            If Waveform Popup is open, communicates changes to it.

            Parameters
            ----------
            args : dict
                dict = {'resolution_mode': self.resolution,
                'zoom': self.mag,
                'laser_info': self.resolution_info[
                'remote_focus_constants'][self.resolution][self.mag]
                }
            """
            microscope_name, zoom = self.resolution_value.get().split()
            if (
                microscope_name
                != self.configuration["experiment"]["MicroscopeState"][
                    "microscope_name"
                ]
            ):
                self.change_microscope(microscope_name)
            self.configuration["experiment"]["MicroscopeState"]["zoom"] = zoom
            work_thread = self.threads_pool.createThread(
                "model", lambda: self.model.run_command("update_setting", "resolution")
            )
            work_thread.join()
            self.camera_setting_controller.calculate_physical_dimensions()
            if (
                hasattr(self, "waveform_popup_controller")
                and self.waveform_popup_controller
            ):
                self.waveform_popup_controller.populate_experiment_values()
            ret_pos_dict = self.model.get_stage_position()
            update_stage_dict(self, ret_pos_dict)
            self.update_stage_controller_silent(ret_pos_dict)
            self.camera_view_controller.update_snr()

        elif command == "set_save":
            """Set whether the image will be saved.

            Parameters
            __________
            args : Boolean
                is_save = True/False
            """
            self.acquire_bar_controller.set_save_option(args[0])

        elif command == "update_setting":
            r"""Called by the Waveform Constants Popup Controller
            to update the Waveform constants settings in memory.

            Parameters
            __________
            args[0] : string
                string = 'resolution'
            args[1] : dict
                dict = {
                'resolution_mode': self.resolution,
                'zoom': self.mag,
                'laser_info': self.resolution_info[
                'remote_focus_constants'][self.resolution][self.mag
                ]
                }
            """
            # update_settings_common(self, args)
            self.threads_pool.createThread(
                "model", lambda: self.model.run_command("update_setting", *args)
            )

<<<<<<< HEAD
        # mirror commands:
        elif command == 'flatten_mirror':
            self.model.run_command('flatten_mirror', *args)
        elif command == 'set_mirror':
            self.model.run_command('set_mirror', *args)
        elif command == 'set_mirror_from_wcs':
            self.model.run_command('set_mirror_from_wcs', *args)
        elif command == 'save_wcs_file':
            self.model.run_command('save_wcs_file', *args)
        elif command == 'tony_wilson':
            self.threads_pool.createThread('camera', self.capture_image, args=('tony_wilson', 'live',))

        elif command == 'change_camera':
            self.model.run_command('change_camera', *args)

        elif command == 'autofocus':
            r"""Execute autofocus routine."""
=======
        elif command == "autofocus":
            """Execute autofocus routine."""
>>>>>>> 06106bc8
            self.threads_pool.createThread(
                "camera",
                self.capture_image,
                args=(
                    "autofocus",
                    "live",
                ),
            )

        elif command == "load_feature":
            """Tell model to load/unload features."""
            self.threads_pool.createThread(
                "model", lambda: self.model.run_command("load_feature", *args)
            )

        elif command == "acquire_and_save":
            """Acquire data and save it.

            Prepares the acquisition data.
            Creates the file directory for saving the data.
            Saves the experiment file to that directory.
            Acquires the data.

            Parameters
            __________
            args[0] : dict
                dict = self.save_settings from the experiment.yaml file.

            """
            if not self.prepare_acquire_data():
                self.acquire_bar_controller.stop_acquire()
                return
            saving_settings = self.configuration["experiment"]["Saving"]
            file_directory = create_save_path(saving_settings)
            save_yaml_file(
                file_directory,
                self.configuration["experiment"],
                filename="experiment.yml",
            )
            self.camera_setting_controller.solvent = self.configuration["experiment"][
                "Saving"
            ]["solvent"]
            self.camera_setting_controller.calculate_physical_dimensions()
            self.execute("acquire")

        elif command == "acquire":
            """Acquire data.

            Triggered when the Acquire button is hit by the user in the GUI.

            Prepares the acquisition data.

            Parameters
            __________
            args[0] : string
                string = 'continuous', 'z-stack', 'single', or 'projection'
            """
            # Prepare data
            if not self.prepare_acquire_data():
                self.acquire_bar_controller.stop_acquire()
                return

            # if select 'ilastik segmentation',
            # 'show segmentation',
            # and in 'single acquisition'
            self.camera_view_controller.display_mask_flag = (
                self.acquire_bar_controller.mode == "single"
                and self.feature_id_val.get() == 4
                and self.ilastik_controller.show_segmentation_flag
            )

            self.launch_additional_microscopes()

            self.threads_pool.createThread(
                "camera",
                self.capture_image,
                args=(
                    "acquire",
                    self.acquire_bar_controller.mode,
                ),
            )

        elif command == "stop_acquire":
            """Stop the acquisition."""

            # self.model.run_command('stop')
            self.sloppy_stop()
            self.set_mode_of_sub("stop")
            self.acquire_bar_controller.stop_progress_bar()

        elif command == "exit":
            """Exit the program."""

            # self.model.run_command('stop')
            self.sloppy_stop()
<<<<<<< HEAD
            if hasattr(self, "etl_controller"):
                self.etl_controller.save_etl_info()
            self.model.run_command('exit')
=======
            if hasattr(self, "waveform_popup_controller"):
                self.waveform_popup_controller.save_waveform_constants()
>>>>>>> 06106bc8
            self.model.terminate()
            self.model = None
            self.event_queue.put(("stop", ""))
            # self.threads_pool.clear()

        logger.info(f"ASLM Controller - command passed from child, {command}, {args}")

    def sloppy_stop(self):
        """Keep trying to stop the model until successful.

        TODO: Delete this function!!!

        This is set up to get around the conflict between
        self.threads_pool.createThread('model', target)
        commands and the need to stop as abruptly as
        possible when the user hits stop. Here we leverage
        ObjectInSubprocess's refusal to let us access
        the model from two threads to our advantage, and just
        try repeatedly until we get a command in front
        of the next command in the model threads_pool resource.
        We should instead pause the model thread pool
        and interject our stop command, or clear the queue
        in threads_pool.
        """
        e = RuntimeError
        while e == RuntimeError:
            try:
                self.model.run_command("stop")
                e = None
            except RuntimeError:
                e = RuntimeError

    def capture_image(self, command, mode):
        """Trigger the model to capture images.

        Parameters
        ----------
        command : string
            string = 'acquire' or 'autofocus'
        mode : string
            string = 'continuous', 'z-stack', 'single', or 'projection'
        """
        self.camera_view_controller.image_count = 0

        # Start up Progress Bars
        images_received = 0
        self.acquire_bar_controller.progress_bar(
            images_received=images_received,
            microscope_state=self.configuration["experiment"]["MicroscopeState"],
            mode=mode,
            stop=False,
        )

        self.model.run_command(command)

        self.camera_view_controller.initialize_non_live_display(
            self.data_buffer,
            self.configuration["experiment"]["MicroscopeState"],
            self.configuration["experiment"]["CameraParameters"],
        )

        while True:
            # Receive the Image and log it.
            image_id = self.show_img_pipe.recv()
            logger.info(f"ASLM Controller - Received Image: {image_id}")

            if image_id == "stop":
                self.set_mode_of_sub("stop")
                break
            if not isinstance(image_id, int):
                logger.debug(
                    f"ASLM Controller - Something wrong happened, stop the model!, "
                    f"{image_id}"
                )
                self.execute("stop_acquire")

            # Display the Image in the View
            self.camera_view_controller.display_image(
                image=self.data_buffer[image_id],
                microscope_state=self.configuration["experiment"]["MicroscopeState"],
                images_received=images_received,
            )
            images_received += 1

            # Update progress bar.
            self.acquire_bar_controller.progress_bar(
                images_received=images_received,
                microscope_state=self.configuration["experiment"]["MicroscopeState"],
                mode=mode,
                stop=False,
            )

        logger.info(
            f"ASLM Controller - Captured {self.camera_view_controller.image_count}, "
            f"{mode} Images"
        )
        self.set_mode_of_sub("stop")

        # Stop Progress Bars
        self.acquire_bar_controller.progress_bar(
            images_received=images_received,
            microscope_state=self.configuration["experiment"]["MicroscopeState"],
            mode=mode,
            stop=True,
        )

    def launch_additional_microscopes(self):
        def display_images(camera_view_controller, show_img_pipe, data_buffer):
            images_received = 0
            while True:
                # Receive the Image and log it.
                image_id = show_img_pipe.recv()
                logger.info(f"ASLM Controller - Received Image: {image_id}")

                if image_id == "stop":
                    break
                if not isinstance(image_id, int):
                    logger.debug(
                        f"ASLM Controller - Something wrong happened in additional microscope!, "
                        f"{image_id}"
                    )
                    break

                # Display the Image in the View
                try:
                    camera_view_controller.display_image(
                        image=data_buffer[image_id],
                        microscope_state=self.configuration["experiment"]["MicroscopeState"],
                        images_received=images_received,
                    )
                except tkinter._tkinter.TclError:
                    print("Can't show images for the additional microscope!")
                    break
                images_received += 1

        # destroy unnecessary additional microscopes
        temp = []
        for microscope_name in self.additional_microscopes:
            if microscope_name not in self.additional_microscopes_configs:
                temp.append(microscope_name)
        for microscope_name in temp:
            del self.additional_microscopes[microscope_name]
            self.model.destroy_virtual_microscope(microscope_name)
            
        # show additional camera view popup
        for microscope_name in self.additional_microscopes_configs:
            if microscope_name not in self.additional_microscopes:
                show_img_pipe = self.model.create_pipe(f"{microscope_name}_show_img_pipe")
                data_buffer = self.model.launch_virtual_microscope(microscope_name, self.additional_microscopes_configs[microscope_name])

                self.additional_microscopes[microscope_name] = {
                    "show_img_pipe": show_img_pipe,
                    "data_buffer": data_buffer,
                }
            if self.additional_microscopes[microscope_name].get("camera_view_controller", None) == None:
                popup_window = CameraViewPopupWindow(self.view, microscope_name)
                camera_view_controller = CameraViewController(popup_window.camera_view, self)
                self.additional_microscopes[microscope_name]["camera_view_controller"] = camera_view_controller
                popup_window.popup.protocol(
                    "WM_DELETE_WINDOW",
                    combine_funcs(
                        popup_window.popup.dismiss,
                        lambda: self.additional_microscopes[microscope_name].pop("camera_view_controller")
                    )
                )

            # start thread
            capture_img_thread = threading.Thread(target=display_images, args=(
                self.additional_microscopes[microscope_name]["camera_view_controller"], 
                self.additional_microscopes[microscope_name]["show_img_pipe"], 
                self.additional_microscopes[microscope_name]["data_buffer"],
            ))
            capture_img_thread.start()

    def move_stage(self, pos_dict):
        """Trigger the model to move the stage.

        Parameters
        ----------
        pos_dict : dict
            Dictionary of axis positions
        """
        # Update our local stage dictionary
        update_stage_dict(self, pos_dict)

        # Pass to model
        self.model.move_stage(pos_dict)

    def stop_stage(self):
        """Stop the stage.

        Grab the stopped position from the stage
        and update the GUI control values accordingly.
        """
        self.model.stop_stage()
        ret_pos_dict = self.model.get_stage_position()
        update_stage_dict(self, ret_pos_dict)
        self.update_stage_controller_silent(ret_pos_dict)

    def update_stage_controller_silent(self, ret_pos_dict):
        """Send updates to the stage GUI

        Parameters
        ----------
        ret_pos_dict : dict
            Dictionary of axis positions
        """
        stage_gui_dict = {}
        for axis, val in ret_pos_dict.items():
            ax = axis.split("_")[0]
            stage_gui_dict[ax] = val
        self.stage_controller.set_position_silent(stage_gui_dict)

    def update_event(self):
        """Update the waveforms in the View."""
        while True:
            event, value = self.event_queue.get()
            if event == "waveform":
                self.waveform_tab_controller.update_waveforms(
                    value, self.configuration_controller.daq_sample_rate
                )
            elif event == "multiposition":
                from aslm.tools.multipos_table_tools import update_table

                update_table(
                    self.view.settings.multiposition_tab.multipoint_list.get_table(),
                    value,
                )
                self.view.settings.channels_tab.multipoint_frame.on_off.set(
                    True
                )  # assume we want to use multi-position
            elif event == "ilastik_mask":
                self.camera_view_controller.display_mask(value)
            elif event == "autofocus":
                if hasattr(self, "af_popup_controller"):
                    self.af_popup_controller.display_plot(value)
            elif event == 'tonywilson':
                if hasattr(self, 'ao_popup_controller'):
                    # self.ao_popup_controller.set_widgets_from_coef(value['coefs'])
                    self.ao_popup_controller.plot_tonywilson(value)
                    # self.ao_popup_controller.plot_mirror(value)
                    if value['done']:
                        print('Tony Wilson done! Updating expt...')
                        self.ao_popup_controller.update_experiment_values()
            elif event == 'mirror_update':
                if hasattr(self, 'ao_popup_controller'):
                    self.ao_popup_controller.set_widgets_from_coef(value['coefs'])
                    self.ao_popup_controller.plot_mirror(value)
            elif event == "stop":
                break
            elif event == "update_stage":
                self.update_stage_controller_silent(value)

    def exit_program(self):
        """Exit the program.

        This function is called when the user clicks the exit button in the GUI.
        """
        if messagebox.askyesno("Exit", "Are you sure?"):
            logger.info("Exiting Program")
            self.execute("exit")
            sys.exit()<|MERGE_RESOLUTION|>--- conflicted
+++ resolved
@@ -48,12 +48,8 @@
 from aslm.view.menus.camera_view_popup_window import CameraViewPopupWindow
 from aslm.view.menus.autofocus_setting_popup import AutofocusPopup
 from aslm.view.menus.ilastik_setting_popup import ilastik_setting_popup
-<<<<<<< HEAD
 from aslm.view.menus.adaptiveoptics_popup import adaptiveoptics_popup
-from aslm.view.menus.help_popup import help_popup
-=======
 from aslm.view.menus.help_popup import HelpPopup
->>>>>>> 06106bc8
 from aslm.view.menus.camera_map_setting_popup import CameraMapSettingPopup
 
 
@@ -61,10 +57,6 @@
 
 # Local Sub-Controller Imports
 from aslm.controller.configuration_controller import ConfigurationController
-<<<<<<< HEAD
-from aslm.controller.sub_controllers import *
-from aslm.controller.sub_controllers.adaptiveoptics_popup_controller import AdaptiveOpticsPopupController
-=======
 from aslm.controller.sub_controllers import (
     IlastikPopupController,
     CameraMapSettingPopupController,
@@ -80,7 +72,7 @@
     AcquireBarController,
     MicroscopePopupController
 )
->>>>>>> 06106bc8
+from aslm.controller.sub_controllers.adaptiveoptics_popup_controller import AdaptiveOpticsPopupController
 from aslm.tools.file_functions import create_save_path, save_yaml_file
 from aslm.tools.common_functions import combine_funcs
 from aslm.controller.thread_pool import SynchronizedThreadPool
@@ -421,7 +413,6 @@
                     ilastik_popup_window, self, ilastik_url
                 )
 
-<<<<<<< HEAD
         def popup_adaptiveoptics():
             if hasattr(self, 'adaptiveoptics_popup_controller'):
                 self.adaptiveoptics_popup_controller.showup()
@@ -430,8 +421,6 @@
             self.ao_popup_controller = AdaptiveOpticsPopupController(ao_popup, self)
 
         # Help popup
-=======
->>>>>>> 06106bc8
         def popup_help():
             """Pop up the help window."""
             if hasattr(self, "help_controller"):
@@ -792,7 +781,6 @@
                 "model", lambda: self.model.run_command("update_setting", *args)
             )
 
-<<<<<<< HEAD
         # mirror commands:
         elif command == 'flatten_mirror':
             self.model.run_command('flatten_mirror', *args)
@@ -810,10 +798,6 @@
 
         elif command == 'autofocus':
             r"""Execute autofocus routine."""
-=======
-        elif command == "autofocus":
-            """Execute autofocus routine."""
->>>>>>> 06106bc8
             self.threads_pool.createThread(
                 "camera",
                 self.capture_image,
@@ -909,14 +893,8 @@
 
             # self.model.run_command('stop')
             self.sloppy_stop()
-<<<<<<< HEAD
-            if hasattr(self, "etl_controller"):
-                self.etl_controller.save_etl_info()
-            self.model.run_command('exit')
-=======
             if hasattr(self, "waveform_popup_controller"):
                 self.waveform_popup_controller.save_waveform_constants()
->>>>>>> 06106bc8
             self.model.terminate()
             self.model = None
             self.event_queue.put(("stop", ""))
