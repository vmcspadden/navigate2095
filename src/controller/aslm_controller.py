"""
This is the controller in an MVC-scheme for mediating the interaction between the View (GUI) and the model
(./model/aslm_model.py). Use: https://www.python-course.eu/tkinter_events_binds.php
"""
#  Standard Library Imports
from pathlib import Path

#  External Library Imports
import numpy as np

# Local View Imports
from tabnanny import verbose
from tkinter import filedialog
from view.main_application_window import Main_App as view

# Local Sub-Controller Imports
from controller.sub_controllers.stage_gui_controller import Stage_GUI_Controller
from controller.sub_controllers.acquire_bar_controller import Acquire_Bar_Controller
from controller.sub_controllers.channels_tab_controller import Channels_Tab_Controller
from controller.sub_controllers.camera_view_controller import Camera_View_Controller
from controller.aslm_configuration_controller import ASLM_Configuration_Controller
from controller.aslm_controller_functions import *
from controller.thread_pool import SynchronizedThreadPool

# Local Model Imports
from model.aslm_model import Model


class ASLM_controller:
    def __init__(self, root, configuration_path, experiment_path, etl_constants_path, args):
        self.verbose = args.verbose

        # Creat a thread pool
        self.threads_pool = SynchronizedThreadPool()

        # register resource
        self.threads_pool.registerResource('stage')

        # Initialize the Model
        global model
        self.model = Model(args, configuration_path, experiment_path, etl_constants_path)

        # save default experiment file
        self.default_experiment_file = experiment_path

        # Initialize the View
        self.view = view(root)

        # Sub Gui Controllers
        # Acquire bar
        self.acquire_bar_controller = Acquire_Bar_Controller(self.view.acqbar, self, self.verbose)

        # Channels Controller
        self.channels_tab_controller = Channels_Tab_Controller(self.view.notebook_1.channels_tab, self, self.verbose)

        # Camera View Controller
        self.camera_view_controller = Camera_View_Controller(self.view.notebook_2.camera_tab, self.model.camera, self,
                                                             self.verbose)
        self.camera_view_controller.populate_view()

        # Stage Controller
        self.stage_gui_controller = Stage_GUI_Controller(self.view.notebook_3.stage_control_tab, self, self.verbose)

        # initialize menu bar
        self.initialize_menus()
        
        # Initialize view based on model.configuration
        configuration_controller = ASLM_Configuration_Controller(self.model.configuration)

        # Channels Tab
        self.initialize_channels(configuration_controller)

        # Stage Control Tab
        self.initialize_stage(configuration_controller)

        # Set view based on model.experiment
        self.populate_experiment_setting()

        #  TODO: camera_view_tab, maximum intensity tab, waveform_tab

        # Camera Tab, Camera Settings

        # Advanced Tab

    def initialize_channels(self, configuration_controller):
        """
        # set some other information needed by channels_tab_controller
        """
        self.channels_tab_controller.settings_from_configuration = {
            'stage_velocity': self.model.configuration.StageParameters['velocity'],
            'filter_wheel_delay': self.model.configuration.FilterWheelParameters['filter_wheel_delay']
        }
        # populate channels in the GUI
        channels_setting = configuration_controller.get_channels_info(self.verbose)
        self.channels_tab_controller.initialize('channel', channels_setting)

        # populate laser cycling settings
        laser_cycling_values = ['Per Z', 'Per Stack']
        self.channels_tab_controller.initialize('laser_cycling', laser_cycling_values)

    def initialize_stage(self, configuration_controller):
        """
        # Pre-populate the stage positions.
        """
        # Set stage movement limits
        position_min = configuration_controller.get_stage_position_limits('_min')
        position_max = configuration_controller.get_stage_position_limits('_max')
        self.stage_gui_controller.set_position_limits(position_min, position_max)

    def initialize_menus(self):
        """
        # this function defines all the menus in the menubar
        """
        def new_experiment():
            self.populate_experiment_setting(self.default_experiment_file)

        def load_experiment():
            filename = filedialog.askopenfilenames(defaultextension='.yml', filetypes=[('Yaml files', '*.yml')])
            if not filename:
                return
            self.populate_experiment_setting(filename[0])

        def save_experiment():
            filename = filedialog.asksaveasfilename(defaultextension='.yml', filetypes=[('Yaml file', '*.yml')])
            if not filename:
                return
            # update model.experiment and save it to file
            self.update_experiment_setting()
            save_experiment_file('', self.model.experiment.serialize(), filename)

        menus_dict = {
            self.view.menubar.menu_file: {
                'New Experiment': new_experiment,
                'Load Experiment': load_experiment,
                'Save Experiment': save_experiment
            },
            self.view.menubar.menu_multi_positions: {
                'Load Positions': self.channels_tab_controller.load_positions,
                'Export Positions': self.channels_tab_controller.export_positions,
                'Append Current Position': self.channels_tab_controller.append_current_position,
                'Generate Positions': self.channels_tab_controller.generate_positions,
                'Move to Selected Position': self.channels_tab_controller.move_to_position,
                # 'Sort Positions': ,
            },
            self.view.menubar.menu_zoom: {
                '1x': lambda: self.execute('zoom', 1),
                '2x': lambda: self.execute('zoom', 2),
                '3x': lambda: self.execute('zoom', 3),
                '4x': lambda: self.execute('zoom', 4),
                '5x': lambda: self.execute('zoom', 5),
                '6x': lambda: self.execute('zoom', 6)
            },
            self.view.menubar.menu_resolution: {
                'Mesoscale Mode': lambda: self.execute('resolution', 'low-res'),
                'Nanoscale Mode': lambda: self.execute('resolution', 'high-res')
            }
        }
        for menu in menus_dict:
            menuitems = menus_dict[menu]
            for label in menuitems:
                menu.add_command(label=label, command=menuitems[label])

    def populate_experiment_setting(self, file_name=None):
        """
        # if file_name is specified and exists, this function will load an experiment file to model.experiment
        # populate model.experiment to view
        """
        # model will load the spcified experiment file
        if file_name:
            file_path = Path(file_name)
            if file_path.exists():
                self.model.load_experiment_file(file_path)

        # populate stack acquisition from model.experiment
        stack_acq_setting = {
            'step_size': self.model.experiment.MicroscopeState['step_size'],
            'start_position': self.model.experiment.MicroscopeState['start_position'],
            'end_position': self.model.experiment.MicroscopeState['end_position'],
            # 'number_z_steps': 1250
        }
        self.channels_tab_controller.set_values('stack_acquisition', stack_acq_setting)

        # populate laser cycling mode
        laser_cycling = 'Per Z' if self.model.experiment.MicroscopeState[
                                       'stack_cycling_mode'] == 'per_z' else 'Per Stack'
        self.channels_tab_controller.set_values('laser_cycling', laser_cycling)

        # populate timepoints settings
        timepoints_setting = {
            'is_save': self.model.experiment.MicroscopeState['is_save'],
            'timepoints': self.model.experiment.MicroscopeState['timepoints'],
            'stack_pause': self.model.experiment.MicroscopeState['stack_pause']
        }
        self.channels_tab_controller.set_values('timepoint', timepoints_setting)

        # populate channels
        self.channels_tab_controller.set_values('channel', self.model.experiment.MicroscopeState['channels'])

        # set mode according to model.experiment
        mode = self.model.experiment.MicroscopeState['image_mode']
        self.acquire_bar_controller.set_mode(mode)

        # set saving settings to acquire bar
        for name in self.model.experiment.Saving:
            if self.model.experiment.Saving[name] is None:
                self.model.experiment.Saving[name] = ''
        self.acquire_bar_controller.set_saving_settings(self.model.experiment.Saving)

        # populate StageParameters
        position = {}
        for axis in ['x', 'y', 'z', 'theta', 'f']:
            position[axis] = self.model.experiment.StageParameters[axis]
        self.stage_gui_controller.set_position(position)

        # Pre-populate the stage step size.
        step_size = {}
        for axis in ['xy', 'z', 'theta', 'f']:
            step_size[axis] = self.model.experiment.StageParameters[axis+'_step']
        self.stage_gui_controller.set_step_size(step_size)

        # populate multi_positions
        self.channels_tab_controller.set_positions(self.model.experiment.MicroscopeState['stage_positions'])

    def update_experiment_setting(self):
        """
        # This function will update model.experiment according values in the View(GUI)
        """
        # update image mode from acquire bar
        self.model.experiment.MicroscopeState['image_mode'] = self.acquire_bar_controller.get_mode()

        # get settings from channels tab
        settings = self.channels_tab_controller.get_values()
        self.model.experiment.MicroscopeState['stack_cycling_mode'] = settings['stack_cycling_mode']
        for k in settings['stack_acquisition']:
            self.model.experiment.MicroscopeState[k] = settings['stack_acquisition'][k]
        for k in settings['timepoint']:
            self.model.experiment.MicroscopeState[k] = settings['timepoint'][k]
        # channels
        self.model.experiment.MicroscopeState['channels'] = settings['channel']
        # get all positions
        self.model.experiment.MicroscopeState['stage_positions'] = self.channels_tab_controller.get_positions()

        # get position information from stage tab
        position = self.stage_gui_controller.get_position()
        for axis in position:
            self.model.experiment.StageParameters[axis] = position[axis]
        step_size = self.stage_gui_controller.get_step_size()
        for axis in step_size:
            self.model.experiment.StageParameters[axis+'_step'] = step_size[axis]

    def prepare_acquire_data(self):
        """
        # this function do preparations before acquiring data
        # first, update model.experiment
        # second, set sub-controllers' mode to 'live' when 'continuous' was selected, or 'stop'
        """
        self.update_experiment_setting()
        
        if self.model.experiment.MicroscopeState['image_mode'] == 'continuous':
            self.channels_tab_controller.set_mode('live')
            self.camera_view_controller.set_mode('live')
        else:
            self.channels_tab_controller.set_mode('stop')
            self.camera_view_controller.set_mode('stop')
    
    def execute(self, command, *args):
        """
        # This function listens to sub_gui_controllers
        """
        if command == 'stage':
            # call the model to move stage
            axis_dict = {
                'x': 'X',
                'y': 'Y',
                'z': 'Z',
                'theta': 'R',
                'f': 'F'
            }
            abs_postion = {
                axis_dict[args[1]]: args[0]
            }
            self.threads_pool.createThread('stage', self.model.stages.move_absolute, (abs_postion,))
            # self.model.stages.move_absolute(abs_postion)

        elif command == 'move_stage_and_update_info':
            # update stage view to show the position
            self.stage_gui_controller.set_position(args[0])

        elif command == 'get_stage_position':
            return self.stage_gui_controller.get_position()

        elif command == 'zoom':
            self.model.zoom.set_zoom(args[0])
            print("Zoom set to:", args[0])

        elif command == 'resolution':
            """
            # Upon switching modes, we will need to:
            #   - Initialize the second camera.
            #   - Change the focus axis.
            #   - Use a different remote focusing waveform.
            #   - Open a different shutter.
            """
            print("Changing the Resolution Mode to:", args[0])

        elif command == 'set_save':
            self.acquire_bar_controller.set_save_option(args[0])

        elif command == 'stack_acquisition':
            settings = self.channels_tab_controller.get_values('stack_acquisition')
            for k in settings:
                self.model.experiment.MicroscopeState[k] = settings[k]
            print('in continuous mode:the stack acquisition setting is changed')
            print('you could get the new setting from model.experiment')
            print('you could also get the changes from args')
            print(self.model.experiment.MicroscopeState)
            pass

        elif command == 'laser_cycling':
            self.model.experiment.MicroscopeState['stack_cycling_mode'] = self.channels_tab_controller.get_values('stack_cycling_mode')
            print('in continuous mode:the laser cycling setting is changed')
            print('you could get the new setting from model.experiment')
            print('you could also get the changes from args')
            print(self.model.experiment.MicroscopeState['stack_cycling_mode'])
            pass

        elif command == 'channel':
            self.model.experiment.MicroscopeState['channels'] = self.channels_tab_controller.get_values('channel')
            print('in continuous mode:the channel setting is changed')
            print('you could get the new setting from model.experiment')
            print('you could also get the changes from args')
            print(self.model.experiment.MicroscopeState['channels'])
            pass

        elif command == 'timepoint':
            settings = self.channels_tab_controller.get_values('timepoint')
            for k in settings:
                self.model.experiment.MicroscopeState[k] = settings[k]
        
        elif command == 'acquire_and_save':
            self.prepare_acquire_data()
            # create file directory
            file_directory = create_save_path(args[0], self.verbose)
<<<<<<< HEAD

            # update model.experiment and save it to file
            self.update_experiment_setting()
=======
>>>>>>> d558b789
            save_experiment_file(file_directory, self.model.experiment.serialize())
            pass

        elif command == 'acquire':
            self.prepare_acquire_data()
            # if 'continuous' is selected
            # Create a thread for the camera to use to display live feed
<<<<<<< HEAD
            self.model.stop_flag = False
            self.threads_pool.createThread('camera', self.model.snap_image())
            self.camera_view_controller.display_image(self.model.data)

        elif command == 'stop_acquire':
            self.model.stop_flag = True
            # TODO: stop continuous acquire from camera
            # Do I need to lock the thread here or how do I stop the process with the thread pool?
            # Or is it something with the ObjectSubProcess? Or both depending on if synthetic or real
=======
            self.threads_pool.createThread('camera', self.model.acquire_with_waveform_update())
            # self.threads_pool.createThread('camera_display',
            #                                self.camera_view_controller.display_image(self.model.camera.image))
            #  self.threads_pool.createThread('camera', self.camera_view_controller.live_feed)

        elif command == 'stop_acquire':
            # stop continuous acquire from camera
>>>>>>> d558b789
            self.camera_view_controller.set_mode('stop')  # Breaks live feed loop
            self.channels_tab_controller.set_mode('stop')

        if self.verbose:
            print('In central controller: command passed from child', command, args)


if __name__ == '__main__':
    # Testing section.

    print("done")<|MERGE_RESOLUTION|>--- conflicted
+++ resolved
@@ -341,12 +341,10 @@
             self.prepare_acquire_data()
             # create file directory
             file_directory = create_save_path(args[0], self.verbose)
-<<<<<<< HEAD
 
             # update model.experiment and save it to file
             self.update_experiment_setting()
-=======
->>>>>>> d558b789
+
             save_experiment_file(file_directory, self.model.experiment.serialize())
             pass
 
@@ -354,7 +352,6 @@
             self.prepare_acquire_data()
             # if 'continuous' is selected
             # Create a thread for the camera to use to display live feed
-<<<<<<< HEAD
             self.model.stop_flag = False
             self.threads_pool.createThread('camera', self.model.snap_image())
             self.camera_view_controller.display_image(self.model.data)
@@ -364,7 +361,6 @@
             # TODO: stop continuous acquire from camera
             # Do I need to lock the thread here or how do I stop the process with the thread pool?
             # Or is it something with the ObjectSubProcess? Or both depending on if synthetic or real
-=======
             self.threads_pool.createThread('camera', self.model.acquire_with_waveform_update())
             # self.threads_pool.createThread('camera_display',
             #                                self.camera_view_controller.display_image(self.model.camera.image))
@@ -372,9 +368,7 @@
 
         elif command == 'stop_acquire':
             # stop continuous acquire from camera
->>>>>>> d558b789
             self.camera_view_controller.set_mode('stop')  # Breaks live feed loop
-            self.channels_tab_controller.set_mode('stop')
 
         if self.verbose:
             print('In central controller: command passed from child', command, args)
