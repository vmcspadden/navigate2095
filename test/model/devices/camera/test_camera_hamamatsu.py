--- conflicted
+++ resolved
@@ -135,11 +135,7 @@
 
             camera = self.cameras[microscope_name]
 
-<<<<<<< HEAD
-            assert camera is not None, f"Should start the camera {microscope_name}"
-=======
             assert camera != None, f"Should start the camera {microscope_name}"
->>>>>>> dc9a000d
 
             camera_controller = camera.camera_controller
             camera_configs = self.model.configuration["configuration"]["microscopes"][
@@ -196,11 +192,7 @@
             pre_value = self.camera.camera_controller.get_property_value("sensor_mode")
             self.camera.set_sensor_mode(mode)
             value = self.camera.camera_controller.get_property_value("sensor_mode")
-<<<<<<< HEAD
             if modes[mode] is not None:
-=======
-            if modes[mode] != None:
->>>>>>> dc9a000d
                 assert value == modes[mode], f"sensor mode {mode} isn't right!"
             else:
                 assert value == pre_value, "sensor mode shouldn't be set!"
@@ -308,16 +300,9 @@
                 if top % 2 == 1 or bottom % 2 == 0:
                     assert r is False
                 else:
-<<<<<<< HEAD
-                    assert r is True, (
-                        f"try to set{x}x{y}, but get {self.camera.x_pixels} "
-                        f"x{self.camera.y_pixels}"
-                    )
-=======
                     assert (
                         r == True
                     ), f"try to set{x}x{y}, but get {self.camera.x_pixels}x{self.camera.y_pixels}"
->>>>>>> dc9a000d
                     assert (
                         self.camera.x_pixels == x
                     ), f"trying to set {x}x{y}. width should be changed to {x}"
@@ -391,8 +376,4 @@
         # close a closed camera
         self.camera.close_image_series()
         self.camera.close_image_series()
-<<<<<<< HEAD
-        assert self.camera.is_acquiring is False
-=======
-        assert self.camera.is_acquiring == False
->>>>>>> dc9a000d
+        assert self.camera.is_acquiring is False